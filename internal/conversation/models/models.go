--- conflicted
+++ resolved
@@ -53,7 +53,6 @@
 	ContentTypeHTML = "html"
 )
 
-<<<<<<< HEAD
 type ContinuityConversation struct {
 	ID                        int         `db:"id"`
 	UUID                      string      `db:"uuid"`
@@ -101,49 +100,6 @@
 	Meta             json.RawMessage        `json:"meta"`
 }
 
-type Conversation struct {
-	ID                    int             `db:"id" json:"id,omitempty"`
-	CreatedAt             time.Time       `db:"created_at" json:"created_at"`
-	UpdatedAt             time.Time       `db:"updated_at" json:"updated_at"`
-	UUID                  string          `db:"uuid" json:"uuid"`
-	ContactID             int             `db:"contact_id" json:"contact_id"`
-	InboxID               int             `db:"inbox_id" json:"inbox_id,omitempty"`
-	ClosedAt              null.Time       `db:"closed_at" json:"closed_at,omitempty"`
-	ResolvedAt            null.Time       `db:"resolved_at" json:"resolved_at,omitempty"`
-	ReferenceNumber       string          `db:"reference_number" json:"reference_number,omitempty"`
-	Priority              null.String     `db:"priority" json:"priority"`
-	PriorityID            null.Int        `db:"priority_id" json:"priority_id"`
-	Status                null.String     `db:"status" json:"status"`
-	StatusID              null.Int        `db:"status_id" json:"status_id"`
-	FirstReplyAt          null.Time       `db:"first_reply_at" json:"first_reply_at"`
-	LastReplyAt           null.Time       `db:"last_reply_at" json:"last_reply_at"`
-	AssignedUserID        null.Int        `db:"assigned_user_id" json:"assigned_user_id"`
-	AssignedTeamID        null.Int        `db:"assigned_team_id" json:"assigned_team_id"`
-	AssigneeLastSeenAt    null.Time       `db:"assignee_last_seen_at" json:"assignee_last_seen_at"`
-	WaitingSince          null.Time       `db:"waiting_since" json:"waiting_since"`
-	Subject               null.String     `db:"subject" json:"subject"`
-	UnreadMessageCount    int             `db:"unread_message_count" json:"unread_message_count"`
-	InboxMail             string          `db:"inbox_mail" json:"inbox_mail"`
-	InboxName             string          `db:"inbox_name" json:"inbox_name"`
-	InboxChannel          string          `db:"inbox_channel" json:"inbox_channel"`
-	Tags                  null.JSON       `db:"tags" json:"tags"`
-	Meta                  json.RawMessage `db:"meta" json:"meta"`
-	CustomAttributes      json.RawMessage `db:"custom_attributes" json:"custom_attributes"`
-	LastMessageAt         null.Time       `db:"last_message_at" json:"last_message_at"`
-	LastMessage           null.String     `db:"last_message" json:"last_message"`
-	LastMessageSender     null.String     `db:"last_message_sender" json:"last_message_sender"`
-	Contact               umodels.User    `db:"contact" json:"contact"`
-	SLAPolicyID           null.Int        `db:"sla_policy_id" json:"sla_policy_id"`
-	SlaPolicyName         null.String     `db:"sla_policy_name" json:"sla_policy_name"`
-	AppliedSLAID          null.Int        `db:"applied_sla_id" json:"applied_sla_id"`
-	NextSLADeadlineAt     null.Time       `db:"next_sla_deadline_at" json:"next_sla_deadline_at"`
-	FirstResponseDueAt    null.Time       `db:"first_response_deadline_at" json:"first_response_deadline_at"`
-	ResolutionDueAt       null.Time       `db:"resolution_deadline_at" json:"resolution_deadline_at"`
-	NextResponseDueAt     null.Time       `db:"next_response_deadline_at" json:"next_response_deadline_at"`
-	NextResponseMetAt     null.Time       `db:"next_response_met_at" json:"next_response_met_at"`
-	PreviousConversations []Conversation  `db:"-" json:"previous_conversations"`
-	Total                 int             `db:"total" json:"-"`
-=======
 // ConversationListItem represents a conversation in list views
 type ConversationListItem struct {
 	Total              int                     `db:"total" json:"-"`
@@ -262,7 +218,6 @@
 	FirstName string      `db:"first_name" json:"first_name"`
 	LastName  string      `db:"last_name" json:"last_name"`
 	AvatarURL null.String `db:"avatar_url" json:"avatar_url"`
->>>>>>> 3d76cce6
 }
 
 type IncomingMessage struct {
@@ -293,14 +248,15 @@
 
 // Message represents a message in a conversation
 type Message struct {
-<<<<<<< HEAD
-	ID                int                    `db:"id" json:"id,omitempty"`
+	Total             int                    `db:"total" json:"-"`
+	ID                int                    `db:"id" json:"id"`
 	CreatedAt         time.Time              `db:"created_at" json:"created_at"`
 	UpdatedAt         time.Time              `db:"updated_at" json:"updated_at"`
 	UUID              string                 `db:"uuid" json:"uuid"`
 	Type              string                 `db:"type" json:"type"`
 	Status            string                 `db:"status" json:"status"`
 	ConversationID    int                    `db:"conversation_id" json:"conversation_id"`
+	ConversationUUID  string                 `db:"conversation_uuid" json:"conversation_uuid"`
 	Content           string                 `db:"content" json:"content"`
 	TextContent       string                 `db:"text_content" json:"text_content"`
 	ContentType       string                 `db:"content_type" json:"content_type"`
@@ -311,7 +267,6 @@
 	InboxID           int                    `db:"inbox_id" json:"-"`
 	Meta              json.RawMessage        `db:"meta" json:"meta"`
 	Attachments       attachment.Attachments `db:"attachments" json:"attachments"`
-	ConversationUUID  string                 `db:"conversation_uuid" json:"-"`
 	From              string                 `db:"from"  json:"-"`
 	Subject           string                 `db:"subject" json:"-"`
 	Channel           string                 `db:"channel" json:"-"`
@@ -322,43 +277,9 @@
 	References        []string               `json:"-"`
 	InReplyTo         string                 `json:"-"`
 	Headers           textproto.MIMEHeader   `json:"-"`
-	AltContent        string                 `db:"-" json:"-"`
-	Media             []mmodels.Media        `db:"-" json:"-"`
-	IsCSAT            bool                   `db:"-" json:"-"`
-	Total             int                    `db:"total" json:"-"`
-=======
-	Total            int                    `db:"total" json:"-"`
-	ID               int                    `db:"id" json:"id"`
-	CreatedAt        time.Time              `db:"created_at" json:"created_at"`
-	UpdatedAt        time.Time              `db:"updated_at" json:"updated_at"`
-	UUID             string                 `db:"uuid" json:"uuid"`
-	Type             string                 `db:"type" json:"type"`
-	Status           string                 `db:"status" json:"status"`
-	ConversationID   int                    `db:"conversation_id" json:"conversation_id"`
-	ConversationUUID string                 `db:"conversation_uuid" json:"conversation_uuid"`
-	Content          string                 `db:"content" json:"content"`
-	TextContent      string                 `db:"text_content" json:"text_content"`
-	ContentType      string                 `db:"content_type" json:"content_type"`
-	Private          bool                   `db:"private" json:"private"`
-	SourceID         null.String            `db:"source_id" json:"-"`
-	SenderID         int                    `db:"sender_id" json:"sender_id"`
-	SenderType       string                 `db:"sender_type" json:"sender_type"`
-	InboxID          int                    `db:"inbox_id" json:"-"`
-	Meta             json.RawMessage        `db:"meta" json:"meta"`
-	Attachments      attachment.Attachments `db:"attachments" json:"attachments"`
-	From             string                 `db:"from"  json:"-"`
-	Subject          string                 `db:"subject" json:"-"`
-	Channel          string                 `db:"channel" json:"-"`
-	To               pq.StringArray         `db:"to"  json:"-"`
-	CC               pq.StringArray         `db:"cc" json:"-"`
-	BCC              pq.StringArray         `db:"bcc" json:"-"`
-	References       []string               `json:"-"`
-	InReplyTo        string                 `json:"-"`
-	Headers          textproto.MIMEHeader   `json:"-"`
-	AltContent       string                 `json:"-"`
-	Media            []mmodels.Media        `json:"-"`
-	IsCSAT           bool                   `json:"-"`
->>>>>>> 3d76cce6
+	AltContent        string                 `json:"-"`
+	Media             []mmodels.Media        `json:"-"`
+	IsCSAT            bool                   `json:"-"`
 }
 
 // CensorCSATContent redacts the content of a CSAT message to prevent leaking the CSAT survey public link.
