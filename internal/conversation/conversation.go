// Package conversation manages conversations and messages.
package conversation

import (
	"context"
	"database/sql"
	"embed"
	"encoding/json"
	"errors"
	"fmt"
	"io"
	"slices"
	"strconv"
	"strings"
	"sync"
	"time"

	"github.com/abhinavxd/libredesk/internal/automation"
	amodels "github.com/abhinavxd/libredesk/internal/automation/models"
	"github.com/abhinavxd/libredesk/internal/conversation/models"
	pmodels "github.com/abhinavxd/libredesk/internal/conversation/priority/models"
	smodels "github.com/abhinavxd/libredesk/internal/conversation/status/models"
	csatModels "github.com/abhinavxd/libredesk/internal/csat/models"
	"github.com/abhinavxd/libredesk/internal/dbutil"
	"github.com/abhinavxd/libredesk/internal/envelope"
	"github.com/abhinavxd/libredesk/internal/inbox"
	imodels "github.com/abhinavxd/libredesk/internal/inbox/models"
	mmodels "github.com/abhinavxd/libredesk/internal/media/models"
	notifier "github.com/abhinavxd/libredesk/internal/notification"
	slaModels "github.com/abhinavxd/libredesk/internal/sla/models"
	"github.com/abhinavxd/libredesk/internal/stringutil"
	tmodels "github.com/abhinavxd/libredesk/internal/team/models"
	"github.com/abhinavxd/libredesk/internal/template"
	umodels "github.com/abhinavxd/libredesk/internal/user/models"
	wmodels "github.com/abhinavxd/libredesk/internal/webhook/models"
	"github.com/abhinavxd/libredesk/internal/ws"
	"github.com/jmoiron/sqlx"
	"github.com/jmoiron/sqlx/types"
	"github.com/knadh/go-i18n"
	"github.com/lib/pq"
	"github.com/volatiletech/null/v9"
	"github.com/zerodha/logf"
)

var (
	//go:embed queries.sql
	efs                             embed.FS
	errConversationNotFound         = errors.New("conversation not found")
	conversationsAllowedFields      = []string{"status_id", "priority_id", "assigned_team_id", "assigned_user_id", "inbox_id", "last_message_at", "created_at", "waiting_since", "next_sla_deadline_at", "priority_id"}
	conversationStatusAllowedFields = []string{"id", "name"}
	csatReplyMessage                = "Please rate your experience with us: <a href=\"%s\">Rate now</a>"
)

const (
	conversationsListMaxPageSize = 100
)

// Manager handles the operations related to conversations
type Manager struct {
	q                          queries
	inboxStore                 inboxStore
	userStore                  userStore
	teamStore                  teamStore
	mediaStore                 mediaStore
	statusStore                statusStore
	priorityStore              priorityStore
	slaStore                   slaStore
	settingsStore              settingsStore
	csatStore                  csatStore
	webhookStore               webhookStore
	notifier                   *notifier.Service
	lo                         *logf.Logger
	db                         *sqlx.DB
	i18n                       *i18n.I18n
	automation                 *automation.Engine
	wsHub                      *ws.Hub
	template                   *template.Manager
	incomingMessageQueue       chan models.IncomingMessage
	outgoingMessageQueue       chan models.Message
	outgoingProcessingMessages sync.Map
	closed                     bool
	closedMu                   sync.RWMutex
	wg                         sync.WaitGroup
	continuityConfig           ContinuityConfig
}

// WidgetConversationView represents the conversation data for widget clients
type WidgetConversationView struct {
	UUID                  string      `json:"uuid"`
	Status                string      `json:"status"`
	UnreadMessageCount    int         `json:"unread_message_count"`
	Assignee              interface{} `json:"assignee"` // Can be null or an object
	BusinessHoursID       *int        `json:"business_hours_id,omitempty"`
	WorkingHoursUTCOffset *int        `json:"working_hours_utc_offset,omitempty"`
}

// WidgetConversationResponse represents the full conversation response for widget with messages
type WidgetConversationResponse struct {
	Conversation          models.ChatConversation `json:"conversation"`
	Messages              []models.ChatMessage    `json:"messages"`
	BusinessHoursID       *int                    `json:"business_hours_id,omitempty"`
	WorkingHoursUTCOffset *int                    `json:"working_hours_utc_offset,omitempty"`
}

type slaStore interface {
	ApplySLA(startTime time.Time, conversationID, assignedTeamID, slaID int) (slaModels.SLAPolicy, error)
	CreateNextResponseSLAEvent(conversationID, appliedSLAID, slaPolicyID, assignedTeamID int) (time.Time, error)
	SetLatestSLAEventMetAt(appliedSLAID int, metric string) (time.Time, error)
}

type statusStore interface {
	Get(int) (smodels.Status, error)
}

type priorityStore interface {
	Get(int) (pmodels.Priority, error)
}

type teamStore interface {
	Get(int) (tmodels.Team, error)
	UserBelongsToTeam(userID, teamID int) (bool, error)
}

type userStore interface {
	Get(int, string, string) (umodels.User, error)
	GetAgent(int, string) (umodels.User, error)
	GetContact(int, string) (umodels.User, error)
	GetVisitor(int) (umodels.User, error)
	GetSystemUser() (umodels.User, error)
	CreateContact(user *umodels.User) error
}

type mediaStore interface {
	GetBlob(name string) ([]byte, error)
	GetURL(name string) string
	GetSignedURL(name string) string
	Attach(id int, model string, modelID int) error
	GetByModel(id int, model string) ([]mmodels.Media, error)
	ContentIDExists(contentID string) (bool, string, error)
	Upload(fileName, contentType string, content io.ReadSeeker) (string, error)
	UploadAndInsert(fileName, contentType, contentID string, modelType null.String, modelID null.Int, content io.ReadSeeker, fileSize int, disposition null.String, meta []byte) (mmodels.Media, error)
}

type inboxStore interface {
	Get(int) (inbox.Inbox, error)
	GetDBRecord(int) (imodels.Inbox, error)
}

type settingsStore interface {
	GetAppRootURL() (string, error)
	GetByPrefix(prefix string) (types.JSONText, error)
	Get(key string) (types.JSONText, error)
}

type csatStore interface {
	Create(conversationID int) (csatModels.CSATResponse, error)
	Get(uuid string) (csatModels.CSATResponse, error)
	MakePublicURL(appBaseURL, uuid string) string
}

type webhookStore interface {
	TriggerEvent(event wmodels.WebhookEvent, data any)
}

// ContinuityConfig holds configuration for conversation continuity emails
type ContinuityConfig struct {
	BatchCheckInterval  time.Duration
	OfflineThreshold    time.Duration
	MinEmailInterval    time.Duration
	MaxMessagesPerEmail int
}

// Opts holds the options for creating a new Manager.
type Opts struct {
	DB                       *sqlx.DB
	Lo                       *logf.Logger
	OutgoingMessageQueueSize int
	IncomingMessageQueueSize int
	ContinuityConfig         *ContinuityConfig
}

// New initializes a new conversation Manager.
func New(
	wsHub *ws.Hub,
	i18n *i18n.I18n,
	notifier *notifier.Service,
	slaStore slaStore,
	statusStore statusStore,
	priorityStore priorityStore,
	inboxStore inboxStore,
	userStore userStore,
	teamStore teamStore,
	mediaStore mediaStore,
	settingsStore settingsStore,
	csatStore csatStore,
	automation *automation.Engine,
	template *template.Manager,
	webhook webhookStore,
	opts Opts) (*Manager, error) {

	var q queries
	if err := dbutil.ScanSQLFile("queries.sql", &q, opts.DB, efs); err != nil {
		return nil, err
	}

	// Default continuity config
	continuityConfig := ContinuityConfig{
		BatchCheckInterval:  2 * time.Minute,
		OfflineThreshold:    3 * time.Minute,
		MinEmailInterval:    15 * time.Minute,
		MaxMessagesPerEmail: 10,
	}

	// Override with provided config if available
	if opts.ContinuityConfig != nil {
		if opts.ContinuityConfig.BatchCheckInterval > 0 {
			continuityConfig.BatchCheckInterval = opts.ContinuityConfig.BatchCheckInterval
		}
		if opts.ContinuityConfig.OfflineThreshold > 0 {
			continuityConfig.OfflineThreshold = opts.ContinuityConfig.OfflineThreshold
		}
		if opts.ContinuityConfig.MinEmailInterval > 0 {
			continuityConfig.MinEmailInterval = opts.ContinuityConfig.MinEmailInterval
		}
		if opts.ContinuityConfig.MaxMessagesPerEmail > 0 {
			continuityConfig.MaxMessagesPerEmail = opts.ContinuityConfig.MaxMessagesPerEmail
		}
	}

	c := &Manager{
		q:                          q,
		wsHub:                      wsHub,
		i18n:                       i18n,
		notifier:                   notifier,
		inboxStore:                 inboxStore,
		userStore:                  userStore,
		teamStore:                  teamStore,
		mediaStore:                 mediaStore,
		settingsStore:              settingsStore,
		csatStore:                  csatStore,
		webhookStore:               webhook,
		slaStore:                   slaStore,
		statusStore:                statusStore,
		priorityStore:              priorityStore,
		automation:                 automation,
		template:                   template,
		db:                         opts.DB,
		lo:                         opts.Lo,
		incomingMessageQueue:       make(chan models.IncomingMessage, opts.IncomingMessageQueueSize),
		outgoingMessageQueue:       make(chan models.Message, opts.OutgoingMessageQueueSize),
		outgoingProcessingMessages: sync.Map{},
		continuityConfig:           continuityConfig,
	}

	return c, nil
}

type queries struct {
	// Conversation queries.
	GetConversationUUID                *sqlx.Stmt `query:"get-conversation-uuid"`
	GetConversation                    *sqlx.Stmt `query:"get-conversation"`
	GetConversationsCreatedAfter       *sqlx.Stmt `query:"get-conversations-created-after"`
	GetUnassignedConversations         *sqlx.Stmt `query:"get-unassigned-conversations"`
	GetConversations                   string     `query:"get-conversations"`
<<<<<<< HEAD
	GetContactConversations            *sqlx.Stmt `query:"get-contact-conversations"`
	GetContactChatConversations        *sqlx.Stmt `query:"get-contact-chat-conversations"`
	GetChatConversation                *sqlx.Stmt `query:"get-chat-conversation"`
=======
	GetContactPreviousConversations    *sqlx.Stmt `query:"get-contact-previous-conversations"`
>>>>>>> 3d76cce6
	GetConversationParticipants        *sqlx.Stmt `query:"get-conversation-participants"`
	GetUserActiveConversationsCount    *sqlx.Stmt `query:"get-user-active-conversations-count"`
	UpdateConversationFirstReplyAt     *sqlx.Stmt `query:"update-conversation-first-reply-at"`
	UpdateConversationLastReplyAt      *sqlx.Stmt `query:"update-conversation-last-reply-at"`
	UpdateConversationWaitingSince     *sqlx.Stmt `query:"update-conversation-waiting-since"`
	UpdateConversationAssigneeLastSeen *sqlx.Stmt `query:"update-conversation-assignee-last-seen"`
	UpdateConversationContactLastSeen  *sqlx.Stmt `query:"update-conversation-contact-last-seen"`
	UpdateConversationAssignedUser     *sqlx.Stmt `query:"update-conversation-assigned-user"`
	UpdateConversationAssignedTeam     *sqlx.Stmt `query:"update-conversation-assigned-team"`
	UpdateConversationCustomAttributes *sqlx.Stmt `query:"update-conversation-custom-attributes"`
	UpdateConversationPriority         *sqlx.Stmt `query:"update-conversation-priority"`
	UpdateConversationStatus           *sqlx.Stmt `query:"update-conversation-status"`
	UpdateConversationLastMessage      *sqlx.Stmt `query:"update-conversation-last-message"`
	UpdateConversationMeta             *sqlx.Stmt `query:"update-conversation-meta"`
	InsertConversationParticipant      *sqlx.Stmt `query:"insert-conversation-participant"`
	InsertConversation                 *sqlx.Stmt `query:"insert-conversation"`
	AddConversationTags                *sqlx.Stmt `query:"add-conversation-tags"`
	SetConversationTags                *sqlx.Stmt `query:"set-conversation-tags"`
	RemoveConversationTags             *sqlx.Stmt `query:"remove-conversation-tags"`
	GetConversationTags                *sqlx.Stmt `query:"get-conversation-tags"`
	UnassignOpenConversations          *sqlx.Stmt `query:"unassign-open-conversations"`
	ReOpenConversation                 *sqlx.Stmt `query:"re-open-conversation"`
	UnsnoozeAll                        *sqlx.Stmt `query:"unsnooze-all"`
	DeleteConversation                 *sqlx.Stmt `query:"delete-conversation"`
	RemoveConversationAssignee         *sqlx.Stmt `query:"remove-conversation-assignee"`
	GetLatestMessage                   *sqlx.Stmt `query:"get-latest-message"`

	// Message queries.
	GetMessage                         *sqlx.Stmt `query:"get-message"`
	GetMessages                        string     `query:"get-messages"`
	GetOutgoingPendingMessages         *sqlx.Stmt `query:"get-outgoing-pending-messages"`
	GetMessageSourceIDs                *sqlx.Stmt `query:"get-message-source-ids"`
	GetConversationUUIDFromMessageUUID *sqlx.Stmt `query:"get-conversation-uuid-from-message-uuid"`
	MessageExistsBySourceID            *sqlx.Stmt `query:"message-exists-by-source-id"`
	GetConversationByMessageID         *sqlx.Stmt `query:"get-conversation-by-message-id"`
	InsertMessage                      *sqlx.Stmt `query:"insert-message"`
	UpdateMessageStatus                *sqlx.Stmt `query:"update-message-status"`
	UpdateMessageSourceID              *sqlx.Stmt `query:"update-message-source-id"`
	DeleteMessage                      *sqlx.Stmt `query:"delete-message"`

	// Conversation continuity queries.
	GetOfflineLiveChatConversations *sqlx.Stmt `query:"get-offline-livechat-conversations"`
	GetUnreadMessages               *sqlx.Stmt `query:"get-unread-messages"`
	UpdateContinuityEmailTracking   *sqlx.Stmt `query:"update-continuity-email-tracking"`
}

// CreateConversation creates a new conversation and returns its ID and UUID.
func (c *Manager) CreateConversation(contactID, inboxID int, lastMessage string, lastMessageAt time.Time, subject string, appendRefNumToSubject bool) (int, string, error) {
	var (
		id     int
		uuid   string
		prefix string
	)
	if err := c.q.InsertConversation.QueryRow(contactID, models.StatusOpen, inboxID, lastMessage, lastMessageAt, subject, prefix, appendRefNumToSubject).Scan(&id, &uuid); err != nil {
		c.lo.Error("error inserting new conversation into the DB", "error", err)
		return id, uuid, err
	}
	return id, uuid, nil
}

// GetConversation retrieves a conversation by its ID or UUID.
func (c *Manager) GetConversation(id int, uuid string) (models.Conversation, error) {
	var conversation models.Conversation
	var uuidParam any
	if uuid != "" {
		uuidParam = uuid
	}

	if err := c.q.GetConversation.Get(&conversation, id, uuidParam); err != nil {
		if err == sql.ErrNoRows {
			return conversation, envelope.NewError(envelope.InputError, c.i18n.Ts("globals.messages.notFound", "name", "{globals.terms.conversation}"), nil)
		}
		c.lo.Error("error fetching conversation", "error", err)
		return conversation, envelope.NewError(envelope.GeneralError, c.i18n.Ts("globals.messages.errorFetching", "name", "{globals.terms.conversation}"), nil)
	}

	// Strip name and extract plain email from "Name <email>"
	if conversation.InboxMail != "" {
		var err error
		conversation.InboxMail, err = stringutil.ExtractEmail(conversation.InboxMail)
		if err != nil {
			c.lo.Error("error extracting email from inbox mail", "inbox_mail", conversation.InboxMail, "error", err)
		}
	}

	return conversation, nil
}

// GetContactPreviousConversations retrieves previous conversations for a contact with a configurable limit.
func (c *Manager) GetContactPreviousConversations(contactID int, limit int) ([]models.PreviousConversation, error) {
	var conversations = make([]models.PreviousConversation, 0)
	if err := c.q.GetContactPreviousConversations.Select(&conversations, contactID, limit); err != nil {
		c.lo.Error("error fetching previous conversations", "error", err)
		return conversations, envelope.NewError(envelope.GeneralError, c.i18n.Ts("globals.messages.errorFetching", "name", "{globals.terms.conversation}"), nil)
	}
	return conversations, nil
}

// GetContactChatConversations retrieves chat conversations for a contact in a specific inbox.
func (c *Manager) GetContactChatConversations(contactID, inboxID int) ([]models.ChatConversation, error) {
	var conversations = make([]models.ChatConversation, 0)
	if err := c.q.GetContactChatConversations.Select(&conversations, contactID, inboxID); err != nil {
		c.lo.Error("error fetching conversations", "error", err)
		return conversations, envelope.NewError(envelope.GeneralError, c.i18n.Ts("globals.messages.errorFetching", "name", "{globals.terms.conversation}"), nil)
	}
	return conversations, nil
}

// GetChatConversation retrieves a single chat conversation by UUID
func (c *Manager) GetChatConversation(conversationUUID string) (models.ChatConversation, error) {
	var conversation models.ChatConversation
	if err := c.q.GetChatConversation.Get(&conversation, conversationUUID); err != nil {
		c.lo.Error("error fetching chat conversation", "uuid", conversationUUID, "error", err)
		return conversation, envelope.NewError(envelope.GeneralError, c.i18n.Ts("globals.messages.errorFetching", "name", "{globals.terms.conversation}"), nil)
	}
	if conversation.Assignee.ID == 0 {
		conversation.Assignee = nil
	}
	return conversation, nil
}

// GetConversationsCreatedAfter retrieves conversations created after the specified time.
func (c *Manager) GetConversationsCreatedAfter(time time.Time) ([]models.Conversation, error) {
	var conversations = make([]models.Conversation, 0)
	if err := c.q.GetConversationsCreatedAfter.Select(&conversations, time); err != nil {
		c.lo.Error("error fetching conversation", "error", err)
		return conversations, err
	}
	return conversations, nil
}

// UpdateConversationAssigneeLastSeen updates the last seen timestamp of assignee.
func (c *Manager) UpdateConversationAssigneeLastSeen(uuid string) error {
	if _, err := c.q.UpdateConversationAssigneeLastSeen.Exec(uuid); err != nil {
		c.lo.Error("error updating conversation", "error", err)
		return envelope.NewError(envelope.GeneralError, c.i18n.Ts("globals.messages.errorUpdating", "name", "{globals.terms.conversation}"), nil)
	}

	// Broadcast the property update to all subscribers.
	c.BroadcastConversationUpdate(uuid, "assignee_last_seen_at", time.Now().Format(time.RFC3339))
	return nil
}

// UpdateContactLastSeen updates the last seen timestamp of the contact in the conversation.
func (c *Manager) UpdateConversationContactLastSeen(uuid string) error {
	if _, err := c.q.UpdateConversationContactLastSeen.Exec(uuid); err != nil {
		c.lo.Error("error updating contact last seen timestamp", "conversation_id", uuid, "error", err)
		return envelope.NewError(envelope.GeneralError, c.i18n.Ts("globals.messages.errorUpdating", "name", "{globals.terms.conversation}"), nil)
	}

	// Broadcast the property update to all subscribers.
	c.BroadcastConversationUpdate(uuid, "contact_last_seen_at", time.Now().Format(time.RFC3339))
	return nil
}

// GetConversationParticipants retrieves the participants of a conversation.
func (c *Manager) GetConversationParticipants(uuid string) ([]models.ConversationParticipant, error) {
	conv := make([]models.ConversationParticipant, 0)
	if err := c.q.GetConversationParticipants.Select(&conv, uuid); err != nil {
		c.lo.Error("error fetching conversation", "error", err)
		return conv, envelope.NewError(envelope.GeneralError, c.i18n.Ts("globals.messages.errorFetching", "name", "{globals.terms.conversation}"), nil)
	}
	return conv, nil
}

// GetUnassignedConversations retrieves unassigned conversations.
func (c *Manager) GetUnassignedConversations() ([]models.Conversation, error) {
	var conv []models.Conversation
	if err := c.q.GetUnassignedConversations.Select(&conv); err != nil {
		if err != sql.ErrNoRows {
			c.lo.Error("error fetching conversations", "error", err)
			return conv, err
		}
	}
	return conv, nil
}

// GetConversationUUID retrieves the UUID of a conversation by its ID.
func (c *Manager) GetConversationUUID(id int) (string, error) {
	var uuid string
	if err := c.q.GetConversationUUID.QueryRow(id).Scan(&uuid); err != nil {
		if err == sql.ErrNoRows {
			return uuid, err
		}
		c.lo.Error("fetching conversation from DB", "error", err)
		return uuid, err
	}
	return uuid, nil
}

// GetAllConversationsList retrieves all conversations with optional filtering, ordering, and pagination.
func (c *Manager) GetAllConversationsList(order, orderBy, filters string, page, pageSize int) ([]models.ConversationListItem, error) {
	return c.GetConversations(0, []int{}, []string{models.AllConversations}, order, orderBy, filters, page, pageSize)
}

// GetAssignedConversationsList retrieves conversations assigned to a specific user with optional filtering, ordering, and pagination.
func (c *Manager) GetAssignedConversationsList(userID int, order, orderBy, filters string, page, pageSize int) ([]models.ConversationListItem, error) {
	return c.GetConversations(userID, []int{}, []string{models.AssignedConversations}, order, orderBy, filters, page, pageSize)
}

// GetUnassignedConversationsList retrieves conversations assigned to a team the user is part of with optional filtering, ordering, and pagination.
func (c *Manager) GetUnassignedConversationsList(order, orderBy, filters string, page, pageSize int) ([]models.ConversationListItem, error) {
	return c.GetConversations(0, []int{}, []string{models.UnassignedConversations}, order, orderBy, filters, page, pageSize)
}

// GetTeamUnassignedConversationsList retrieves conversations assigned to a team with optional filtering, ordering, and pagination.
func (c *Manager) GetTeamUnassignedConversationsList(teamID int, order, orderBy, filters string, page, pageSize int) ([]models.ConversationListItem, error) {
	return c.GetConversations(0, []int{teamID}, []string{models.TeamUnassignedConversations}, order, orderBy, filters, page, pageSize)
}

func (c *Manager) GetViewConversationsList(userID int, teamIDs []int, listType []string, order, orderBy, filters string, page, pageSize int) ([]models.ConversationListItem, error) {
	return c.GetConversations(userID, teamIDs, listType, order, orderBy, filters, page, pageSize)
}

// GetConversations retrieves conversations list based on user ID, type, and optional filtering, ordering, and pagination.
func (c *Manager) GetConversations(userID int, teamIDs []int, listTypes []string, order, orderBy, filters string, page, pageSize int) ([]models.ConversationListItem, error) {
	var conversations = make([]models.ConversationListItem, 0)

	// Make the query.
	query, qArgs, err := c.makeConversationsListQuery(userID, teamIDs, listTypes, c.q.GetConversations, order, orderBy, page, pageSize, filters)
	if err != nil {
		c.lo.Error("error making conversations query", "error", err)
		return conversations, envelope.NewError(envelope.GeneralError, c.i18n.Ts("globals.messages.errorFetching", "name", "{globals.terms.conversation}"), nil)
	}

	tx, err := c.db.BeginTxx(context.Background(), &sql.TxOptions{
		ReadOnly: true,
	})
	defer tx.Rollback()
	if err != nil {
		c.lo.Error("error preparing get conversations query", "error", err)
		return conversations, envelope.NewError(envelope.GeneralError, c.i18n.Ts("globals.messages.errorFetching", "name", "{globals.terms.conversation}"), nil)
	}

	if err := tx.Select(&conversations, query, qArgs...); err != nil {
		c.lo.Error("error fetching conversations", "error", err)
		return conversations, envelope.NewError(envelope.GeneralError, c.i18n.Ts("globals.messages.errorFetching", "name", "{globals.terms.conversation}"), nil)
	}
	return conversations, nil
}

// ReOpenConversation reopens a conversation if it's snoozed, resolved or closed.
func (c *Manager) ReOpenConversation(conversationUUID string, actor umodels.User) error {
	rows, err := c.q.ReOpenConversation.Exec(conversationUUID)
	if err != nil {
		c.lo.Error("error reopening conversation", "uuid", conversationUUID, "error", err)
		return envelope.NewError(envelope.GeneralError, c.i18n.Ts("globals.messages.errorUpdating", "name", "{globals.terms.conversation}"), nil)
	}

	// Record the status change as an activity if the conversation was reopened.
	count, _ := rows.RowsAffected()
	if count > 0 {
		// Broadcast update using WS
		c.BroadcastConversationUpdate(conversationUUID, "status", models.StatusOpen)

		// Record the status change as an activity.
		if err := c.RecordStatusChange(models.StatusOpen, conversationUUID, actor); err != nil {
			return err
		}
	}
	return nil
}

// ActiveUserConversationsCount returns the count of active conversations for a user. i.e. conversations not closed or resolved status.
func (c *Manager) ActiveUserConversationsCount(userID int) (int, error) {
	var count int
	if err := c.q.GetUserActiveConversationsCount.Get(&count, userID); err != nil {
		c.lo.Error("error fetching active conversation count", "error", err)
		return count, envelope.NewError(envelope.GeneralError, c.i18n.Ts("globals.messages.errorFetching", "name", "{globals.terms.conversation}"), nil)
	}
	return count, nil
}

// UpdateConversationLastMessage updates the last message details for a conversation.
func (c *Manager) UpdateConversationLastMessage(conversation int, conversationUUID, lastMessage, lastMessageSenderType string, lastMessageAt time.Time, lastInteractionAt null.Time, conversationMeta []byte) error {
	if _, err := c.q.UpdateConversationLastMessage.Exec(conversation, conversationUUID, lastMessage, lastMessageSenderType, lastMessageAt, lastInteractionAt, conversationMeta); err != nil {
		c.lo.Error("error updating conversation last message", "error", err)
		return err
	}
	return nil
}

// UpdateConversationMeta updates meta data for a conversation.
func (c *Manager) UpdateConversationMeta(uuid string, meta map[string]any) error {
	if _, err := c.q.UpdateConversationMeta.Exec(uuid, meta); err != nil {
		c.lo.Error("error updating conversation meta", "error", err)
		return err
	}
	return nil
}

// UpdateConversationFirstReplyAt updates the first reply timestamp for a conversation.
func (c *Manager) UpdateConversationFirstReplyAt(conversationUUID string, conversationID int, at time.Time) error {
	res, err := c.q.UpdateConversationFirstReplyAt.Exec(conversationID, at)
	if err != nil {
		c.lo.Error("error updating conversation first reply at", "error", err)
		return err
	}

	rows, _ := res.RowsAffected()
	if rows > 0 {
		c.BroadcastConversationUpdate(conversationUUID, "first_reply_at", at.Format(time.RFC3339))
	}
	return nil
}

// UpdateConversationLastReplyAt updates the last reply timestamp for a conversation.
func (c *Manager) UpdateConversationLastReplyAt(conversationUUID string, conversationID int, at time.Time) error {
	res, err := c.q.UpdateConversationLastReplyAt.Exec(conversationID, at)
	if err != nil {
		c.lo.Error("error updating conversation last reply at", "error", err)
		return err
	}

	rows, _ := res.RowsAffected()
	if rows > 0 {
		c.BroadcastConversationUpdate(conversationUUID, "last_reply_at", at.Format(time.RFC3339))
	}
	return nil
}

// UpdateConversationWaitingSince updates the waiting since timestamp for a conversation.
func (c *Manager) UpdateConversationWaitingSince(conversationUUID string, at *time.Time) error {
	res, err := c.q.UpdateConversationWaitingSince.Exec(conversationUUID, at)
	if err != nil {
		c.lo.Error("error updating conversation waiting since", "error", err)
		return err
	}

	rows, _ := res.RowsAffected()
	if rows > 0 {
		if at != nil {
			c.BroadcastConversationUpdate(conversationUUID, "waiting_since", at.Format(time.RFC3339))
		} else {
			c.BroadcastConversationUpdate(conversationUUID, "waiting_since", nil)
		}
	}
	return nil
}

// UpdateConversationUserAssignee sets the assignee of a conversation to a specifc user.
func (c *Manager) UpdateConversationUserAssignee(uuid string, assigneeID int, actor umodels.User) error {
	if err := c.UpdateAssignee(uuid, assigneeID, models.AssigneeTypeUser); err != nil {
		return envelope.NewError(envelope.GeneralError, c.i18n.Ts("globals.messages.errorUpdating", "name", "{globals.terms.conversation}"), nil)
	}

	c.webhookStore.TriggerEvent(wmodels.EventConversationAssigned, map[string]any{
		"conversation_uuid": uuid,
		"assigned_to":       assigneeID,
		"actor_id":          actor.ID,
	})

	// Refetch the conversation to get the updated details.
	conversation, err := c.GetConversation(0, uuid)
	if err != nil {
		return err
	}

	// Evaluate automation rules.
	c.automation.EvaluateConversationUpdateRules(conversation, amodels.EventConversationUserAssigned)

	// Send email to assignee.
	if err := c.SendAssignedConversationEmail([]int{assigneeID}, conversation); err != nil {
		c.lo.Error("error sending assigned conversation email", "error", err)
	}

	if err := c.RecordAssigneeUserChange(uuid, assigneeID, actor); err != nil {
		return envelope.NewError(envelope.GeneralError, c.i18n.Ts("globals.messages.errorUpdating", "name", "{globals.terms.conversation}"), nil)
	}

	// Broadcast conversation update to widget clients
	c.BroadcastConversationToWidget(uuid)

	return nil
}

// UpdateConversationTeamAssignee sets the assignee of a conversation to a specific team and sets the assigned user id to NULL.
func (c *Manager) UpdateConversationTeamAssignee(uuid string, teamID int, actor umodels.User) error {
	// Store previously assigned team ID to apply SLA policy if team has changed.
	conversation, err := c.GetConversation(0, uuid)
	if err != nil {
		return err
	}
	previousAssignedTeamID := conversation.AssignedTeamID.Int

	if err := c.UpdateAssignee(uuid, teamID, models.AssigneeTypeTeam); err != nil {
		return envelope.NewError(envelope.GeneralError, c.i18n.Ts("globals.messages.errorUpdating", "name", "{globals.terms.conversation}"), nil)
	}

	// Assignment successful, any errors now are non-critical and can be ignored by returning nil.
	if err := c.RecordAssigneeTeamChange(uuid, teamID, actor); err != nil {
		return nil
	}

	// Team changed?
	if previousAssignedTeamID != teamID {
		// Remove assigned user if team has changed.
		c.RemoveConversationAssignee(uuid, models.AssigneeTypeUser, actor)

		// Apply SLA policy if this new team has a SLA policy.
		team, err := c.teamStore.Get(teamID)
		if err != nil {
			return nil
		}
		// Fetch the conversation again to get the updated details.
		conversation, err := c.GetConversation(0, uuid)
		if err != nil {
			return nil
		}
		if team.SLAPolicyID.Int > 0 {
			systemUser, err := c.userStore.GetSystemUser()
			if err != nil {
				return nil
			}
			if err := c.ApplySLA(conversation, team.SLAPolicyID.Int, systemUser); err != nil {
				return nil
			}
		}

		// Evaluate automation rules for conversation team assignment.
		c.automation.EvaluateConversationUpdateRules(conversation, amodels.EventConversationTeamAssigned)
	}

	// Broadcast conversation update to widget clients
	c.BroadcastConversationToWidget(uuid)

	return nil
}

// UpdateAssignee updates the assignee of a conversation.
func (c *Manager) UpdateAssignee(uuid string, assigneeID int, assigneeType string) error {
	var prop string
	switch assigneeType {
	case models.AssigneeTypeUser:
		prop = "assigned_user_id"
		if _, err := c.q.UpdateConversationAssignedUser.Exec(uuid, assigneeID); err != nil {
			c.lo.Error("error updating conversation assignee", "error", err)
			return fmt.Errorf("updating assignee: %w", err)
		}
	case models.AssigneeTypeTeam:
		prop = "assigned_team_id"
		if _, err := c.q.UpdateConversationAssignedTeam.Exec(uuid, assigneeID); err != nil {
			c.lo.Error("error updating conversation assignee", "error", err)
			return fmt.Errorf("updating assignee: %w", err)
		}
	default:
		return fmt.Errorf("invalid assignee type: %s", assigneeType)
	}
	// Broadcast update to all subscribers.
	c.BroadcastConversationUpdate(uuid, prop, assigneeID)
	return nil
}

// UpdateConversationPriority updates the priority of a conversation.
func (c *Manager) UpdateConversationPriority(uuid string, priorityID int, priority string, actor umodels.User) error {
	// Fetch the priority name if priority ID is provided.
	if priorityID > 0 {
		p, err := c.priorityStore.Get(priorityID)
		if err != nil {
			return envelope.NewError(envelope.InputError, err.Error(), nil)
		}
		priority = p.Name
	}
	if _, err := c.q.UpdateConversationPriority.Exec(uuid, priority); err != nil {
		c.lo.Error("error updating conversation priority", "error", err)
		return envelope.NewError(envelope.GeneralError, c.i18n.Ts("globals.messages.errorUpdating", "name", "{globals.terms.conversation}"), nil)
	}

	// Evaluate automation rules for conversation priority change.
	conversation, err := c.GetConversation(0, uuid)
	if err == nil {
		c.automation.EvaluateConversationUpdateRules(conversation, amodels.EventConversationPriorityChange)
	}

	// Record activity.
	if err := c.RecordPriorityChange(priority, uuid, actor); err != nil {
		return envelope.NewError(envelope.GeneralError, c.i18n.Ts("globals.messages.errorUpdating", "name", "{globals.terms.conversation}"), nil)
	}
	c.BroadcastConversationUpdate(uuid, "priority", priority)
	return nil
}

// UpdateConversationStatus updates the status of a conversation.
func (c *Manager) UpdateConversationStatus(uuid string, statusID int, status, snoozeDur string, actor umodels.User) error {
	// Fetch the status name if status ID is provided.
	if statusID > 0 {
		s, err := c.statusStore.Get(statusID)
		if err != nil {
			return envelope.NewError(envelope.InputError, err.Error(), nil)
		}
		status = s.Name
	}

	if status == models.StatusSnoozed && snoozeDur == "" {
		return envelope.NewError(envelope.InputError, c.i18n.T("conversation.invalidSnoozeDuration"), nil)
	}

	// Parse the snooze duration if status is snoozed.
	snoozeUntil := time.Time{}
	if status == models.StatusSnoozed {
		duration, err := time.ParseDuration(snoozeDur)
		if err != nil {
			c.lo.Error("error parsing snooze duration", "error", err)
			return envelope.NewError(envelope.InputError, c.i18n.T("conversation.invalidSnoozeDuration"), nil)
		}
		snoozeUntil = time.Now().Add(duration)
	}

	conversationBeforeChange, err := c.GetConversation(0, uuid)
	if err != nil {
		c.lo.Error("error fetching conversation before status change", "uuid", uuid, "error", err)
		return envelope.NewError(envelope.GeneralError, c.i18n.Ts("globals.messages.errorFetching", "name", "{globals.terms.conversation}"), nil)
	}
	oldStatus := conversationBeforeChange.Status.String

	// Status not changed and not snoozed. Return early.
	if oldStatus == status && status != models.StatusSnoozed {
		c.lo.Debug("no status update: conversation status unchanged and not snoozed", "uuid", uuid, "old_status", oldStatus, "new_status", status)
		return nil
	}

	// Update the conversation status.
	if _, err := c.q.UpdateConversationStatus.Exec(uuid, status, snoozeUntil); err != nil {
		c.lo.Error("error updating conversation status", "error", err)
		return envelope.NewError(envelope.GeneralError, c.i18n.Ts("globals.messages.errorUpdating", "name", "{globals.terms.conversation}"), nil)
	}

	// Trigger webhook for conversation status change
	var snoozeUntilStr string
	if !snoozeUntil.IsZero() {
		snoozeUntilStr = snoozeUntil.UTC().Format(time.RFC3339)
	}
	c.webhookStore.TriggerEvent(wmodels.EventConversationStatusChanged, map[string]any{
		"conversation_uuid": uuid,
		"previous_status":   oldStatus,
		"new_status":        status,
		"snooze_until":      snoozeUntilStr,
		"actor_id":          actor.ID,
	})

	// Record the status change as an activity.
	if err := c.RecordStatusChange(status, uuid, actor); err != nil {
		return envelope.NewError(envelope.GeneralError, c.i18n.Ts("globals.messages.errorUpdating", "name", "{globals.terms.conversation}"), nil)
	}

	// Broadcast updates using websocket.
	c.BroadcastConversationUpdate(uuid, "status", status)

	// Evaluate automation rules.
	conversation, err := c.GetConversation(0, uuid)
	if err != nil {
		c.lo.Error("error fetching conversation after status change", "uuid", uuid, "error", err)
	} else {
		c.automation.EvaluateConversationUpdateRules(conversation, amodels.EventConversationStatusChange)
	}

	// Broadcast `resolved_at` if the status is changed to resolved, `resolved_at` is set only once when the conversation is resolved for the first time.
	// Subsequent status changes to resolved will not update the `resolved_at` field.
	if oldStatus != models.StatusResolved && status == models.StatusResolved {
		resolvedAt := conversationBeforeChange.ResolvedAt.Time
		if resolvedAt.IsZero() {
			resolvedAt = time.Now()
		}
		c.BroadcastConversationUpdate(uuid, "resolved_at", resolvedAt.Format(time.RFC3339))
	}

	// Broadcast conversation update to widget clients
	c.BroadcastConversationToWidget(uuid)

	return nil
}

// SetConversationTags sets the tags associated with a conversation.
func (c *Manager) SetConversationTags(uuid string, action string, tagNames []string, actor umodels.User) error {
	// Get current tags list.
	prevTags, err := c.getConversationTags(uuid)
	if err != nil {
		return envelope.NewError(envelope.GeneralError, c.i18n.Ts("globals.messages.errorFetching", "name", "{globals.terms.tag}"), nil)
	}
	if prevTags == nil {
		prevTags = []string{}
	}

	// Add specified tags, ignore existing ones.
	if action == amodels.ActionAddTags {
		if _, err := c.q.AddConversationTags.Exec(uuid, pq.Array(tagNames)); err != nil {
			c.lo.Error("error adding conversation tags", "error", err)
			return envelope.NewError(envelope.GeneralError, c.i18n.Ts("globals.messages.errorUpdating", "name", "{globals.terms.tag}"), nil)
		}
	}

	// Set specified tags and remove all other existing ones.
	if action == amodels.ActionSetTags {
		if _, err := c.q.SetConversationTags.Exec(uuid, pq.Array(tagNames)); err != nil {
			c.lo.Error("error setting conversation tags", "error", err)
			return envelope.NewError(envelope.GeneralError, c.i18n.Ts("globals.messages.errorUpdating", "name", "{globals.terms.tag}"), nil)
		}
	}

	// Delete specified tags, ignore all others.
	if action == amodels.ActionRemoveTags {
		if _, err := c.q.RemoveConversationTags.Exec(uuid, pq.Array(tagNames)); err != nil {
			c.lo.Error("error removing conversation tags", "error", err)
			return envelope.NewError(envelope.GeneralError, c.i18n.Ts("globals.messages.errorUpdating", "name", "{globals.terms.tag}"), nil)
		}
	}

	// Get updated tags list.
	newTags, err := c.getConversationTags(uuid)
	if err != nil {
		return envelope.NewError(envelope.GeneralError, c.i18n.Ts("globals.messages.errorFetching", "name", "{globals.terms.tag}"), nil)
	}

	// Trigger webhook for conversation tags changed.
	if newTags == nil {
		newTags = []string{}
	}
	c.webhookStore.TriggerEvent(wmodels.EventConversationTagsChanged, map[string]any{
		"conversation_uuid": uuid,
		"previous_tags":     prevTags,
		"new_tags":          newTags,
		"actor_id":          actor.ID,
	})

	// Find actually removed tags.
	for _, tag := range prevTags {
		if slices.Contains(newTags, tag) {
			continue
		}
		// Record the removed tags as activities.
		if err := c.RecordTagRemoval(uuid, tag, actor); err != nil {
			return envelope.NewError(envelope.GeneralError, c.i18n.Ts("globals.messages.errorUpdating", "name", "{globals.terms.tag}"), nil)
		}
	}

	// Find actually added tags.
	for _, tag := range newTags {
		if slices.Contains(prevTags, tag) {
			continue
		}
		// Record the added tags as activities.
		if err := c.RecordTagAddition(uuid, tag, actor); err != nil {
			return envelope.NewError(envelope.GeneralError, c.i18n.Ts("globals.messages.errorUpdating", "name", "{globals.terms.tag}"), nil)
		}
	}

	return nil
}

// GetMessageSourceIDs retrieves source IDs for messages in a conversation in descending order.
// So the oldest message will be the last in the list.
func (m *Manager) GetMessageSourceIDs(conversationID, limit int) ([]string, error) {
	var refs []string
	if err := m.q.GetMessageSourceIDs.Select(&refs, conversationID, limit); err != nil {
		m.lo.Error("error fetching message source IDs", "conversation_id", conversationID, "error", err)
		return refs, err
	}
	return refs, nil
}

// SendAssignedConversationEmail sends a email for an assigned conversation to the passed user ids.
func (m *Manager) SendAssignedConversationEmail(userIDs []int, conversation models.Conversation) error {
	agent, err := m.userStore.GetAgent(userIDs[0], "")
	if err != nil {
		m.lo.Error("error fetching agent", "user_id", userIDs[0], "error", err)
		return fmt.Errorf("fetching agent: %w", err)
	}

	content, subject, err := m.template.RenderStoredEmailTemplate(template.TmplConversationAssigned,
		map[string]any{
			"Conversation": map[string]any{
				"ReferenceNumber": conversation.ReferenceNumber,
				"Subject":         conversation.Subject.String,
				"Priority":        conversation.Priority.String,
				"UUID":            conversation.UUID,
			},
			"Contact": map[string]any{
				"FirstName": conversation.Contact.FirstName,
				"LastName":  conversation.Contact.LastName,
				"FullName":  conversation.Contact.FullName(),
				"Email":     conversation.Contact.Email.String,
			},
			"Recipient": map[string]any{
				"FirstName": agent.FirstName,
				"LastName":  agent.LastName,
				"FullName":  agent.FullName(),
				"Email":     agent.Email.String,
			},
			// Automated messages do not have an author.
			"Author": map[string]any{
				"FirstName": "",
				"LastName":  "",
				"FullName":  "",
				"Email":     "",
			},
		})
	if err != nil {
		m.lo.Error("error rendering template", "template", template.TmplConversationAssigned, "conversation_uuid", conversation.UUID, "error", err)
		return fmt.Errorf("rendering template: %w", err)
	}
	nm := notifier.Message{
		RecipientEmails: []string{agent.Email.String},
		Subject:         subject,
		Content:         content,
		Provider:        notifier.ProviderEmail,
	}
	if err := m.notifier.Send(nm); err != nil {
		m.lo.Error("error sending notification message", "template", template.TmplConversationAssigned, "conversation_uuid", conversation.UUID, "error", err)
		return fmt.Errorf("sending notification message with template %s: %w", template.TmplConversationAssigned, err)
	}
	return nil
}

// UnassignOpen unassigns all open conversations belonging to a user.
// i.e conversations without status `Closed` and `Resolved`.
func (m *Manager) UnassignOpen(userID int) error {
	if _, err := m.q.UnassignOpenConversations.Exec(userID); err != nil {
		m.lo.Error("error unassigning open conversations", "error", err)
		return envelope.NewError(envelope.GeneralError, m.i18n.T("conversation.errorUnassigningOpenConversations"), nil)
	}
	return nil
}

// ApplySLA applies the SLA policy to a conversation.
func (m *Manager) ApplySLA(conversation models.Conversation, policyID int, actor umodels.User) error {
	policy, err := m.slaStore.ApplySLA(conversation.CreatedAt, conversation.ID, conversation.AssignedTeamID.Int, policyID)
	if err != nil {
		m.lo.Error("error applying SLA to conversation", "conversation_id", conversation.ID, "policy_id", policyID, "error", err)
		return envelope.NewError(envelope.GeneralError, m.i18n.Ts("globals.messages.errorApplying", "name", m.i18n.Ts("globals.terms.sla")), nil)
	}

	// Record the SLA application as an activity.
	if err := m.RecordSLASet(conversation.UUID, policy.Name, actor); err != nil {
		return err
	}
	return nil
}

// ApplyAction applies an action to a conversation, this can be called from multiple packages across the app to perform actions on conversations.
// all actions are executed on behalf of the provided user if the user is not provided, system user is used.
func (m *Manager) ApplyAction(action amodels.RuleAction, conv models.Conversation, user umodels.User) error {
	// CSAT action does not require a value.
	if len(action.Value) == 0 && action.Type != amodels.ActionSendCSAT {
		return fmt.Errorf("empty value for action %s", action.Type)
	}

	// Fall back to system user if user is not provided.
	if user.ID == 0 {
		var err error
		if user, err = m.userStore.GetSystemUser(); err != nil {
			return fmt.Errorf("get system user: %w", err)
		}
	}

	m.lo.Debug("executing action",
		"type", action.Type,
		"value", action.Value,
		"conv_uuid", conv.UUID,
		"user_id", user.ID,
	)

	switch action.Type {
	case amodels.ActionAssignTeam:
		teamID, err := strconv.Atoi(action.Value[0])
		if err != nil {
			return fmt.Errorf("invalid team ID %q: %w", action.Value[0], err)
		}
		return m.UpdateConversationTeamAssignee(conv.UUID, teamID, user)
	case amodels.ActionAssignUser:
		agentID, err := strconv.Atoi(action.Value[0])
		if err != nil {
			return fmt.Errorf("invalid agent ID %q: %w", action.Value[0], err)
		}
		return m.UpdateConversationUserAssignee(conv.UUID, agentID, user)
	case amodels.ActionSetPriority:
		priorityID, err := strconv.Atoi(action.Value[0])
		if err != nil {
			return fmt.Errorf("invalid priority ID %q: %w", action.Value[0], err)
		}
		return m.UpdateConversationPriority(conv.UUID, priorityID, "", user)
	case amodels.ActionSetStatus:
		statusID, err := strconv.Atoi(action.Value[0])
		if err != nil {
			return fmt.Errorf("invalid status ID %q: %w", action.Value[0], err)
		}
		return m.UpdateConversationStatus(conv.UUID, statusID, "", "", user)
	case amodels.ActionSendPrivateNote:
		_, err := m.SendPrivateNote([]mmodels.Media{}, user.ID, conv.UUID, action.Value[0])
		if err != nil {
			return fmt.Errorf("sending private note: %w", err)
		}
	case amodels.ActionReply:
		// Make recipient list.
		to, cc, bcc, err := m.makeRecipients(conv.ID, conv.Contact.Email.String, conv.InboxMail)
		if err != nil {
			return fmt.Errorf("making recipients for reply action: %w", err)
		}
		_, err = m.QueueReply(
			[]mmodels.Media{},
			conv.InboxID,
			user.ID,
			conv.ContactID,
			conv.UUID,
			action.Value[0],
			to,
			cc,
			bcc,
			map[string]any{}, /**meta**/
		)
		if err != nil {
			return fmt.Errorf("sending reply: %w", err)
		}
	case amodels.ActionSetSLA:
		slaID, err := strconv.Atoi(action.Value[0])
		if err != nil {
			return fmt.Errorf("invalid SLA ID %q: %w", action.Value[0], err)
		}
		return m.ApplySLA(conv, slaID, user)
	case amodels.ActionAddTags, amodels.ActionSetTags, amodels.ActionRemoveTags:
		return m.SetConversationTags(conv.UUID, action.Type, action.Value, user)
	case amodels.ActionSendCSAT:
		return m.SendCSATReply(user.ID, conv)
	default:
		return fmt.Errorf("unknown action: %s", action.Type)
	}
	return nil
}

// RemoveConversationAssignee removes assigned user from a conversation.
func (m *Manager) RemoveConversationAssignee(uuid, typ string, actor umodels.User) error {
	if _, err := m.q.RemoveConversationAssignee.Exec(uuid, typ); err != nil {
		m.lo.Error("error removing conversation assignee", "error", err)
		return envelope.NewError(envelope.GeneralError, m.i18n.T("conversation.errorRemovingConversationAssignee"), nil)
	}

	// Trigger webhook for conversation unassigned from user.
	if typ == models.AssigneeTypeUser {
		m.webhookStore.TriggerEvent(wmodels.EventConversationUnassigned, map[string]any{
			"conversation_uuid": uuid,
			"actor_id":          actor.ID,
		})

		// Broadcast conversation update to widget clients when user assignee is removed
		m.BroadcastConversationToWidget(uuid)
	}

	// Broadcast ws update.
	switch typ {
	case models.AssigneeTypeUser:
		m.BroadcastConversationUpdate(uuid, "assigned_user_id", nil)
	case models.AssigneeTypeTeam:
		m.BroadcastConversationUpdate(uuid, "assigned_team_id", nil)
	}

	return nil
}

// SendCSATReply sends a CSAT reply message to a conversation.
func (m *Manager) SendCSATReply(actorUserID int, conversation models.Conversation) error {
	appRootURL, err := m.settingsStore.GetAppRootURL()
	if err != nil {
		return envelope.NewError(envelope.GeneralError, m.i18n.Ts("globals.messages.errorFetching", "name", "{globals.terms.appRootURL}"), nil)
	}
	csat, err := m.csatStore.Create(conversation.ID)
	if err != nil {
		return envelope.NewError(envelope.GeneralError, m.i18n.Ts("globals.messages.errorCreating", "name", "{globals.terms.csat}"), nil)
	}
	csatPublicURL := m.csatStore.MakePublicURL(appRootURL, csat.UUID)
	message := fmt.Sprintf(csatReplyMessage, csatPublicURL)
	// Store `is_csat` meta to identify and filter CSAT public url from the message.
	meta := map[string]interface{}{
		"is_csat": true,
	}

	// Make recipient list.
	to, cc, bcc, err := m.makeRecipients(conversation.ID, conversation.Contact.Email.String, conversation.InboxMail)
	if err != nil {
		return envelope.NewError(envelope.GeneralError, m.i18n.Ts("globals.messages.errorCreating", "name", "{globals.terms.csat}"), nil)
	}

<<<<<<< HEAD
	// Send CSAT reply.
	_, err = m.SendReply(nil /**media**/, conversation.InboxID, actorUserID, conversation.ContactID, conversation.UUID, message, to, cc, bcc, meta)
=======
	// Queue CSAT reply.
	_, err = m.QueueReply(nil /**media**/, conversation.InboxID, actorUserID, conversation.UUID, message, to, cc, bcc, meta)
>>>>>>> 3d76cce6
	if err != nil {
		m.lo.Error("error sending CSAT reply", "conversation_uuid", conversation.UUID, "error", err)
		return envelope.NewError(envelope.GeneralError, m.i18n.Ts("globals.messages.errorCreating", "name", "{globals.terms.csat}"), nil)
	}
	return nil
}

// DeleteConversation deletes a conversation.
func (m *Manager) DeleteConversation(uuid string) error {
	m.lo.Info("deleting conversation", "uuid", uuid)
	if _, err := m.q.DeleteConversation.Exec(uuid); err != nil {
		m.lo.Error("error deleting conversation", "error", err)
		return envelope.NewError(envelope.GeneralError, m.i18n.Ts("globals.messages.errorDeleting", "name", m.i18n.Ts("globals.terms.conversation")), nil)
	}
	return nil
}

// UpdateConversationCustomAttributes updates the custom attributes of a conversation.
func (c *Manager) UpdateConversationCustomAttributes(uuid string, customAttributes map[string]any) error {
	jsonb, err := json.Marshal(customAttributes)
	if err != nil {
		c.lo.Error("error marshalling custom attributes", "error", err)
		return envelope.NewError(envelope.GeneralError, c.i18n.Ts("globals.messages.errorUpdating", "name", "{globals.terms.conversation}"), nil)
	}
	if _, err := c.q.UpdateConversationCustomAttributes.Exec(uuid, jsonb); err != nil {
		c.lo.Error("error updating conversation custom attributes", "error", err)
		return envelope.NewError(envelope.GeneralError, c.i18n.Ts("globals.messages.errorUpdating", "name", "{globals.terms.conversation}"), nil)
	}
	// Broadcast the custom attributes update.
	c.BroadcastConversationUpdate(uuid, "custom_attributes", customAttributes)
	return nil
}

// addConversationParticipant adds a user as participant to a conversation.
func (c *Manager) addConversationParticipant(userID int, conversationUUID string) error {
	if _, err := c.q.InsertConversationParticipant.Exec(userID, conversationUUID); err != nil && !dbutil.IsUniqueViolationError(err) {
		c.lo.Error("error adding conversation participant", "user_id", userID, "conversation_uuid", conversationUUID, "error", err)
		return envelope.NewError(envelope.GeneralError, c.i18n.Ts("globals.messages.errorCreating", "name", "{globals.terms.conversationParticipant}"), nil)
	}
	return nil
}

// getConversationTags retrieves the tags associated with a conversation.
func (c *Manager) getConversationTags(uuid string) ([]string, error) {
	var tags []string
	if err := c.q.GetConversationTags.Select(&tags, uuid); err != nil {
		c.lo.Error("error fetching conversation tags", "error", err)
		return tags, envelope.NewError(envelope.GeneralError, c.i18n.Ts("globals.messages.errorFetching", "name", "{globals.terms.tag}"), nil)
	}
	return tags, nil
}

// makeConversationsListQuery prepares a SQL query string for conversations list
func (c *Manager) makeConversationsListQuery(userID int, teamIDs []int, listTypes []string, baseQuery, order, orderBy string, page, pageSize int, filtersJSON string) (string, []interface{}, error) {
	var qArgs []interface{}

	// Set defaults
	if orderBy == "" {
		orderBy = "conversations.last_message_at"
	}
	if order == "" {
		order = "DESC"
	}
	if filtersJSON == "" {
		filtersJSON = "[]"
	}

	// Validate inputs
	if pageSize > conversationsListMaxPageSize || pageSize < 1 {
		return "", nil, fmt.Errorf("invalid page size: must be between 1 and %d", conversationsListMaxPageSize)
	}
	if page < 1 {
		return "", nil, fmt.Errorf("page must be greater than 0")
	}

	if len(listTypes) == 0 {
		return "", nil, fmt.Errorf("no conversation list types specified")
	}

	// Parse filters to extract tag filters
	var (
		filters          []dbutil.Filter
		tagFilters       []dbutil.Filter
		remainingFilters []dbutil.Filter
	)
	if filtersJSON != "" && filtersJSON != "[]" {
		if err := json.Unmarshal([]byte(filtersJSON), &filters); err != nil {
			return "", nil, fmt.Errorf("invalid filters JSON: %w", err)
		}

		// Separate tag filters from other filters
		for _, f := range filters {
			if f.Field == "tags" && (f.Operator == "contains" || f.Operator == "not contains" || f.Operator == "set" || f.Operator == "not set") {
				tagFilters = append(tagFilters, f)
			} else {
				remainingFilters = append(remainingFilters, f)
			}
		}

		// Update filtersJSON with remaining filters for the generic builder
		if len(remainingFilters) > 0 {
			b, _ := json.Marshal(remainingFilters)
			filtersJSON = string(b)
		} else {
			filtersJSON = "[]"
		}
	}

	// Prepare the conditions based on the list types.
	conditions := []string{}
	for _, lt := range listTypes {
		switch lt {
		case models.AssignedConversations:
			conditions = append(conditions, fmt.Sprintf("conversations.assigned_user_id = $%d", len(qArgs)+1))
			qArgs = append(qArgs, userID)
		case models.UnassignedConversations:
			conditions = append(conditions, "conversations.assigned_user_id IS NULL AND conversations.assigned_team_id IS NULL")
		case models.TeamUnassignedConversations:
			placeholders := make([]string, len(teamIDs))
			for i := range teamIDs {
				placeholders[i] = fmt.Sprintf("$%d", len(qArgs)+i+1)
			}
			conditions = append(conditions, fmt.Sprintf("(conversations.assigned_team_id IN (%s) AND conversations.assigned_user_id IS NULL)", strings.Join(placeholders, ",")))
			for _, id := range teamIDs {
				qArgs = append(qArgs, id)
			}
		case models.AllConversations:
			// No conditions needed for all conversations.
		default:
			return "", nil, fmt.Errorf("unknown conversation type: %s", lt)
		}
	}

	// Build the base query with list type conditions
	var whereClause string
	if len(conditions) > 0 {
		whereClause = "AND (" + strings.Join(conditions, " OR ") + ")"
	}

	// Add tag filter conditions
	// TODO: Evaluate - https://github.com/Masterminds/squirrel when required.
	for _, tf := range tagFilters {
		switch tf.Operator {
		case "contains", "not contains":
			var tagIDs []int
			if err := json.Unmarshal([]byte(tf.Value), &tagIDs); err != nil {
				return "", nil, fmt.Errorf("invalid tag IDs in filter: %w", err)
			}
			if len(tagIDs) > 0 {
				paramIdx := len(qArgs) + 1
				switch tf.Operator {
				case "contains":
					// Has any of the tags
					tagCondition := fmt.Sprintf(` AND conversations.id IN (
						SELECT DISTINCT conversation_id 
						FROM conversation_tags 
						WHERE tag_id = ANY($%d::int[])
					)`, paramIdx)
					whereClause += tagCondition
				case "not contains":
					// Doesn't have any of the tags
					tagCondition := fmt.Sprintf(` AND conversations.id NOT IN (
						SELECT DISTINCT conversation_id 
						FROM conversation_tags 
						WHERE tag_id = ANY($%d::int[])
					)`, paramIdx)
					whereClause += tagCondition
				}
				qArgs = append(qArgs, pq.Array(tagIDs))
			}
		case "set":
			// Has any tags at all
			whereClause += ` AND EXISTS (
				SELECT 1 FROM conversation_tags 
				WHERE conversation_id = conversations.id
			)`
		case "not set":
			// Has no tags at all
			whereClause += ` AND NOT EXISTS (
				SELECT 1 FROM conversation_tags 
				WHERE conversation_id = conversations.id
			)`
		}
	}

	baseQuery = fmt.Sprintf(baseQuery, whereClause)

	return dbutil.BuildPaginatedQuery(baseQuery, qArgs, dbutil.PaginationOptions{
		Order:    order,
		OrderBy:  orderBy,
		Page:     page,
		PageSize: pageSize,
	}, filtersJSON, dbutil.AllowedFields{
		"conversations":         conversationsAllowedFields,
		"conversation_statuses": conversationStatusAllowedFields,
	})
}

// ProcessCSATStatus processes messages and adds CSAT submission status for CSAT messages.
func (m *Manager) ProcessCSATStatus(messages []models.Message) {
	for i := range messages {
		msg := &messages[i]
		if msg.HasCSAT() {
			// Extract CSAT UUID from message content
			csatUUID := msg.ExtractCSATUUID()
			if csatUUID == "" {
				// Fallback to basic censoring if UUID extraction fails
				msg.CensorCSATContent()
				continue
			}

			// Get CSAT submission status
			csat, err := m.csatStore.Get(csatUUID)
			isSubmitted := false
			rating := 0
			feedback := ""
			if err == nil && csat.ResponseTimestamp.Valid {
				isSubmitted = true
				rating = csat.Score
				if csat.Feedback.Valid {
					feedback = csat.Feedback.String
				}
			}

			// Censor content and add submission status
			msg.CensorCSATContentWithStatus(isSubmitted, csatUUID, rating, feedback)
		}
	}
}

// BuildWidgetConversationView builds the conversation view data for widget clients
func (m *Manager) BuildWidgetConversationView(conversation models.Conversation) (WidgetConversationView, error) {
	view := WidgetConversationView{
		UUID:               conversation.UUID,
		Status:             conversation.Status.String,
		UnreadMessageCount: conversation.UnreadMessageCount,
		Assignee:           nil, // Default to null
	}

	// Fetch assignee details if assigned
	if conversation.AssignedUserID.Int > 0 {
		assignee, err := m.userStore.GetAgent(conversation.AssignedUserID.Int, "")
		if err != nil {
			m.lo.Error("error fetching conversation assignee for widget", "conversation_uuid", conversation.UUID, "error", err)
		} else {
			// Convert assignee avatar URL to signed URL if needed
			if assignee.AvatarURL.Valid && assignee.AvatarURL.String != "" {
				avatarPath := assignee.AvatarURL.String
				if strings.HasPrefix(avatarPath, "/uploads/") {
					avatarUUID := strings.TrimPrefix(avatarPath, "/uploads/")
					assignee.AvatarURL = null.StringFrom(m.mediaStore.GetSignedURL(avatarUUID))
				}
			}

			// Build assignee object
			view.Assignee = map[string]interface{}{
				"id":                  assignee.ID,
				"first_name":          assignee.FirstName,
				"last_name":           assignee.LastName,
				"avatar_url":          assignee.AvatarURL,
				"availability_status": assignee.AvailabilityStatus,
				"type":                assignee.Type,
				"active_at":           assignee.LastActiveAt,
			}
		}
	}

	// Calculate business hours info
	businessHoursID, utcOffset := m.calculateBusinessHoursInfo(conversation)
	if businessHoursID != nil {
		view.BusinessHoursID = businessHoursID
	}
	if utcOffset != nil {
		view.WorkingHoursUTCOffset = utcOffset
	}

	return view, nil
}

// BuildWidgetConversationResponse builds the full conversation response for widget including messages
func (m *Manager) BuildWidgetConversationResponse(conversation models.Conversation, includeMessages bool) (WidgetConversationResponse, error) {
	var resp = WidgetConversationResponse{}

	chatConversation, err := m.GetChatConversation(conversation.UUID)
	if err != nil {
		return resp, err
	}
	resp.Conversation = chatConversation

	// Build messages if requested
	if includeMessages {
		private := false
		messages, _, err := m.GetConversationMessages(conversation.UUID, []string{models.MessageIncoming, models.MessageOutgoing}, &private, 1, 1000)
		if err != nil {
			m.lo.Error("error fetching conversation messages", "conversation_uuid", conversation.UUID, "error", err)
			return resp, envelope.NewError(envelope.GeneralError, "error fetching messages", nil)
		}

		m.ProcessCSATStatus(messages)

		// Convert to chat message format
		chatMessages := make([]models.ChatMessage, len(messages))
		userCache := make(map[int]umodels.User)
		for i, msg := range messages {
			// Generate signed URLs for attachments
			attachments := msg.Attachments
			for j := range attachments {
				attachments[j].URL = m.mediaStore.GetSignedURL(attachments[j].UUID)
			}

			// Fetch sender from cache or store
			var user umodels.User
			if cachedUser, ok := userCache[msg.SenderID]; ok {
				user = cachedUser
			} else {
				user, err = m.userStore.Get(msg.SenderID, "", "")
				if err != nil {
					m.lo.Error("error fetching message sender user", "sender_id", msg.SenderID, "conversation_uuid", conversation.UUID, "error", err)
				} else {
					userCache[msg.SenderID] = user
				}
			}

			chatMessages[i] = models.ChatMessage{
				UUID:             msg.UUID,
				Status:           msg.Status,
				CreatedAt:        msg.CreatedAt,
				Content:          msg.Content,
				TextContent:      msg.TextContent,
				ConversationUUID: msg.ConversationUUID,
				Meta:             msg.Meta,
				Author: umodels.ChatUser{
					ID:                 user.ID,
					FirstName:          user.FirstName,
					LastName:           user.LastName,
					AvatarURL:          user.AvatarURL,
					AvailabilityStatus: user.AvailabilityStatus,
					Type:               user.Type,
				},
				Attachments: attachments,
			}
		}
		resp.Messages = chatMessages
	}

	// Calculate business hours info
	businessHoursID, utcOffset := m.calculateBusinessHoursInfo(conversation)
	resp.BusinessHoursID = businessHoursID
	resp.WorkingHoursUTCOffset = utcOffset

	return resp, nil
}

// calculateBusinessHoursInfo calculates business hours ID and UTC offset for a conversation
func (m *Manager) calculateBusinessHoursInfo(conversation models.Conversation) (*int, *int) {
	var (
		businessHoursID *int
		timezone        string
		utcOffset       *int
	)

	// Check if conversation is assigned to a team with business hours
	if conversation.AssignedTeamID.Valid {
		team, err := m.teamStore.Get(conversation.AssignedTeamID.Int)
		if err == nil && team.BusinessHoursID.Valid {
			businessHoursID = &team.BusinessHoursID.Int
			timezone = team.Timezone
		}
	}

	// Fallback to general settings if no team business hours
	if businessHoursID == nil {
		out, err := m.settingsStore.GetByPrefix("app")
		if err == nil {
			var settings map[string]any
			if err := json.Unmarshal([]byte(out), &settings); err == nil {
				if bhIDStr, ok := settings["app.business_hours_id"].(string); ok && bhIDStr != "" {
					if bhID, err := strconv.Atoi(bhIDStr); err == nil {
						businessHoursID = &bhID
					}
				}
				if tz, ok := settings["app.timezone"].(string); ok {
					timezone = tz
				}
			}
		}
	}

	// Calculate UTC offset for the timezone
	if timezone != "" {
		if loc, err := time.LoadLocation(timezone); err == nil {
			_, offset := time.Now().In(loc).Zone()
			offsetMinutes := offset / 60
			utcOffset = &offsetMinutes
		}
	}

	return businessHoursID, utcOffset
}<|MERGE_RESOLUTION|>--- conflicted
+++ resolved
@@ -88,8 +88,7 @@
 type WidgetConversationView struct {
 	UUID                  string      `json:"uuid"`
 	Status                string      `json:"status"`
-	UnreadMessageCount    int         `json:"unread_message_count"`
-	Assignee              interface{} `json:"assignee"` // Can be null or an object
+	Assignee              interface{} `json:"assignee"`
 	BusinessHoursID       *int        `json:"business_hours_id,omitempty"`
 	WorkingHoursUTCOffset *int        `json:"working_hours_utc_offset,omitempty"`
 }
@@ -262,13 +261,10 @@
 	GetConversationsCreatedAfter       *sqlx.Stmt `query:"get-conversations-created-after"`
 	GetUnassignedConversations         *sqlx.Stmt `query:"get-unassigned-conversations"`
 	GetConversations                   string     `query:"get-conversations"`
-<<<<<<< HEAD
 	GetContactConversations            *sqlx.Stmt `query:"get-contact-conversations"`
 	GetContactChatConversations        *sqlx.Stmt `query:"get-contact-chat-conversations"`
 	GetChatConversation                *sqlx.Stmt `query:"get-chat-conversation"`
-=======
 	GetContactPreviousConversations    *sqlx.Stmt `query:"get-contact-previous-conversations"`
->>>>>>> 3d76cce6
 	GetConversationParticipants        *sqlx.Stmt `query:"get-conversation-participants"`
 	GetUserActiveConversationsCount    *sqlx.Stmt `query:"get-user-active-conversations-count"`
 	UpdateConversationFirstReplyAt     *sqlx.Stmt `query:"update-conversation-first-reply-at"`
@@ -1149,13 +1145,8 @@
 		return envelope.NewError(envelope.GeneralError, m.i18n.Ts("globals.messages.errorCreating", "name", "{globals.terms.csat}"), nil)
 	}
 
-<<<<<<< HEAD
 	// Send CSAT reply.
-	_, err = m.SendReply(nil /**media**/, conversation.InboxID, actorUserID, conversation.ContactID, conversation.UUID, message, to, cc, bcc, meta)
-=======
-	// Queue CSAT reply.
-	_, err = m.QueueReply(nil /**media**/, conversation.InboxID, actorUserID, conversation.UUID, message, to, cc, bcc, meta)
->>>>>>> 3d76cce6
+	_, err = m.QueueReply(nil /**media**/, conversation.InboxID, actorUserID, conversation.ContactID, conversation.UUID, message, to, cc, bcc, meta)
 	if err != nil {
 		m.lo.Error("error sending CSAT reply", "conversation_uuid", conversation.UUID, "error", err)
 		return envelope.NewError(envelope.GeneralError, m.i18n.Ts("globals.messages.errorCreating", "name", "{globals.terms.csat}"), nil)
@@ -1374,7 +1365,7 @@
 			feedback := ""
 			if err == nil && csat.ResponseTimestamp.Valid {
 				isSubmitted = true
-				rating = csat.Score
+				rating = csat.Rating
 				if csat.Feedback.Valid {
 					feedback = csat.Feedback.String
 				}
@@ -1389,10 +1380,9 @@
 // BuildWidgetConversationView builds the conversation view data for widget clients
 func (m *Manager) BuildWidgetConversationView(conversation models.Conversation) (WidgetConversationView, error) {
 	view := WidgetConversationView{
-		UUID:               conversation.UUID,
-		Status:             conversation.Status.String,
-		UnreadMessageCount: conversation.UnreadMessageCount,
-		Assignee:           nil, // Default to null
+		UUID:     conversation.UUID,
+		Status:   conversation.Status.String,
+		Assignee: nil,
 	}
 
 	// Fetch assignee details if assigned
