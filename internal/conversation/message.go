--- conflicted
+++ resolved
@@ -557,13 +557,11 @@
 		}
 	}
 
-<<<<<<< HEAD
-	// Handle AI completion for AI assistant conversations.
-	m.enqueueMessageForAICompletion(updatedMessage, message)
-=======
+	// Enqueue for AI completion.
+	m.enqueueMessageForAICompletion(*message)
+
 	// Trigger webhook for new message created.
 	m.webhookStore.TriggerEvent(wmodels.EventMessageCreated, message)
->>>>>>> 45a77b14
 
 	return nil
 }
@@ -1069,22 +1067,21 @@
 	return nil
 }
 
-// enqueueMessageForAICompletion enqueues message for AI completion if the conversation is assigned to an AI assistant
-// and if the inbox has help center attached.
-func (m *Manager) enqueueMessageForAICompletion(updatedMessage models.Message, message *models.Message) {
+// enqueueMessageForAICompletion enqueues message for AI completion if the conversation is assigned to an AI assistant and if the inbox has help center attached.
+func (m *Manager) enqueueMessageForAICompletion(message models.Message) {
 	if m.aiStore == nil {
 		m.lo.Warn("AI store not configured, skipping AI completion request")
 		return
 	}
 
 	// Only process incoming messages from contacts.
-	if updatedMessage.Type != models.MessageIncoming || updatedMessage.SenderType != models.SenderTypeContact {
-		return
-	}
-
-	conversation, err := m.GetConversation(updatedMessage.ConversationID, "")
-	if err != nil {
-		m.lo.Error("error fetching conversation for AI completion", "conversation_id", updatedMessage.ConversationID, "error", err)
+	if message.Type != models.MessageIncoming || message.SenderType != models.SenderTypeContact {
+		return
+	}
+
+	conversation, err := m.GetConversation(message.ConversationID, "")
+	if err != nil {
+		m.lo.Error("error fetching conversation for AI completion", "conversation_id", message.ConversationID, "error", err)
 		return
 	}
 
