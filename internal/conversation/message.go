package conversation

import (
	"bytes"
	"context"
	"database/sql"
	"encoding/json"
	"errors"
	"fmt"
	"path/filepath"
	"slices"
	"strings"
	"time"

	"github.com/abhinavxd/libredesk/internal/attachment"
	amodels "github.com/abhinavxd/libredesk/internal/automation/models"
	"github.com/abhinavxd/libredesk/internal/conversation/models"
	"github.com/abhinavxd/libredesk/internal/envelope"
	"github.com/abhinavxd/libredesk/internal/image"
	"github.com/abhinavxd/libredesk/internal/inbox"
	"github.com/abhinavxd/libredesk/internal/inbox/channel/livechat"
	mmodels "github.com/abhinavxd/libredesk/internal/media/models"
	"github.com/abhinavxd/libredesk/internal/sla"
	"github.com/abhinavxd/libredesk/internal/stringutil"
	umodels "github.com/abhinavxd/libredesk/internal/user/models"
	wmodels "github.com/abhinavxd/libredesk/internal/webhook/models"
	"github.com/lib/pq"
	"github.com/volatiletech/null/v9"
)

const (
	maxMessagesPerPage = 100
)

// Run starts a pool of worker goroutines to handle message dispatching via inbox's channel and processes incoming messages. It scans for
// pending outgoing messages at the specified read interval and pushes them to the outgoing queue to be sent.
func (m *Manager) Run(ctx context.Context, incomingQWorkers, outgoingQWorkers, scanInterval time.Duration) {
	dbScanner := time.NewTicker(scanInterval)
	defer dbScanner.Stop()

	for range outgoingQWorkers {
		m.wg.Add(1)
		go func() {
			defer m.wg.Done()
			m.MessageSenderWorker(ctx)
		}()
	}
	for range incomingQWorkers {
		m.wg.Add(1)
		go func() {
			defer m.wg.Done()
			m.IncomingMessageWorker(ctx)
		}()
	}

	// Scan pending outgoing messages and send them.
	for {
		select {
		case <-ctx.Done():
			return
		case <-dbScanner.C:
			var (
				pendingMessages = []models.Message{}
				messageIDs      = m.getOutgoingProcessingMessageIDs()
			)

			// Get pending outgoing messages and skip the currently processing message ids.
			if err := m.q.GetOutgoingPendingMessages.Select(&pendingMessages, pq.Array(messageIDs)); err != nil {
				m.lo.Error("error fetching pending messages from db", "error", err)
				continue
			}

			// Prepare and push the message to the outgoing queue.
			for _, message := range pendingMessages {
				// Put the message ID in the processing map.
				m.outgoingProcessingMessages.Store(message.ID, message.ID)

				// Push the message to the outgoing message queue.
				m.outgoingMessageQueue <- message
			}
		}
	}
}

// Close signals the Manager to stop processing messages, closes channels,
// and waits for all worker goroutines to finish processing.
func (m *Manager) Close() {
	m.closedMu.Lock()
	defer m.closedMu.Unlock()
	m.closed = true
	close(m.outgoingMessageQueue)
	close(m.incomingMessageQueue)
	m.wg.Wait()
}

// IncomingMessageWorker processes incoming messages from the incoming message queue.
func (m *Manager) IncomingMessageWorker(ctx context.Context) {
	for {
		select {
		case <-ctx.Done():
			return
		case msg, ok := <-m.incomingMessageQueue:
			if !ok {
				return
			}
			if _, err := m.ProcessIncomingMessage(msg); err != nil {
				m.lo.Error("error processing incoming msg", "error", err)
			}
		}
	}
}

// MessageSenderWorker sends outgoing pending messages.
func (m *Manager) MessageSenderWorker(ctx context.Context) {
	for {
		select {
		case <-ctx.Done():
			return
		case message, ok := <-m.outgoingMessageQueue:
			if !ok {
				return
			}
			m.sendOutgoingMessage(message)
		}
	}
}

// sendOutgoingMessage sends an outgoing message.
func (m *Manager) sendOutgoingMessage(message models.Message) {
	defer m.outgoingProcessingMessages.Delete(message.ID)

	// Helper function to handle errors
	handleError := func(err error, errorMsg string) bool {
		if err != nil {
			m.lo.Error(errorMsg, "error", err, "message_id", message.ID)
			m.UpdateMessageStatus(message.UUID, models.MessageStatusFailed)
			return true
		}
		return false
	}

	// Get inbox
	inb, err := m.inboxStore.Get(message.InboxID)
	if handleError(err, "error fetching inbox") {
		return
	}

	// Render content in template
	if err := m.RenderMessageInTemplate(inb.Channel(), &message); err != nil {
		handleError(err, "error rendering content in template")
		return
	}

	// Attach attachments to the message
	if err := m.attachAttachmentsToMessage(&message); err != nil {
		handleError(err, "error attaching attachments to message")
		return
	}

	if inb.Channel() == inbox.ChannelEmail {
		// Set from address of the inbox
		message.From = inb.FromAddress()

		// Set "In-Reply-To" and "References" headers, logging any errors but continuing to send the message.
		// Include only the last 20 messages as references to avoid exceeding header size limits.
		message.References, err = m.GetMessageSourceIDs(message.ConversationID, 20)
		if err != nil {
			m.lo.Error("Error fetching conversation source IDs", "error", err)
		}

		// References is sorted in DESC i.e newest message first, so reverse it to keep the references in order.
		stringutil.ReverseSlice(message.References)

		// Remove the current message ID from the references.
		message.References = stringutil.RemoveItemByValue(message.References, message.SourceID.String)

		if len(message.References) > 0 {
			message.InReplyTo = message.References[len(message.References)-1]
		}
	}

	// Send message
	err = inb.Send(message)
	if err != nil && err != livechat.ErrClientNotConnected {
		handleError(err, "error sending message")
		return
	}

	// Update status as sent.
	m.UpdateMessageStatus(message.UUID, models.MessageStatusSent)

	// Skip system user replies since we only update timestamps and SLA for human replies.
	systemUser, err := m.userStore.GetSystemUser()
	if err != nil {
		m.lo.Error("error fetching system user", "error", err)
		return
	}
	if message.SenderID != systemUser.ID {
		conversation, err := m.GetConversation(message.ConversationID, "")
		if err != nil {
			m.lo.Error("error fetching conversation", "conversation_id", message.ConversationID, "error", err)
			return
		}

		now := time.Now()
		if conversation.FirstReplyAt.IsZero() {
			m.UpdateConversationFirstReplyAt(message.ConversationUUID, message.ConversationID, now)
		}
		m.UpdateConversationLastReplyAt(message.ConversationUUID, message.ConversationID, now)

		// Clear waiting since timestamp as agent has replied to the conversation.
		m.UpdateConversationWaitingSince(message.ConversationUUID, nil)

		// Mark latest SLA event for next response as met.
		metAt, err := m.slaStore.SetLatestSLAEventMetAt(conversation.AppliedSLAID.Int, sla.MetricNextResponse)
		if err != nil && !errors.Is(err, sla.ErrLatestSLAEventNotFound) {
			m.lo.Error("error setting next response SLA event `met_at`", "conversation_id", conversation.ID, "metric", sla.MetricNextResponse, "applied_sla_id", conversation.AppliedSLAID.Int, "error", err)
		} else if !metAt.IsZero() {
			m.BroadcastConversationUpdate(message.ConversationUUID, "next_response_met_at", metAt.Format(time.RFC3339))
		}

		// Evaluate automation rules for outgoing message.
		m.automation.EvaluateConversationUpdateRulesByID(message.ConversationID, "", amodels.EventConversationMessageOutgoing)
	}
}

// RenderMessageInTemplate renders message content in template.
func (m *Manager) RenderMessageInTemplate(channel string, message *models.Message) error {
	switch channel {
	case inbox.ChannelEmail:
		conversation, err := m.GetConversation(0, message.ConversationUUID)
		if err != nil {
			m.lo.Error("error fetching conversation", "uuid", message.ConversationUUID, "error", err)
			return fmt.Errorf("fetching conversation: %w", err)
		}

		sender, err := m.userStore.GetAgent(message.SenderID, "")
		if err != nil {
			m.lo.Error("error fetching message sender user", "sender_id", message.SenderID, "error", err)
			return fmt.Errorf("fetching message sender user: %w", err)
		}

		data := map[string]any{
			"Conversation": map[string]any{
				"ReferenceNumber": conversation.ReferenceNumber,
				"Subject":         conversation.Subject.String,
				"Priority":        conversation.Priority.String,
				"UUID":            conversation.UUID,
			},
			"Contact": map[string]any{
				"FirstName": conversation.Contact.FirstName,
				"LastName":  conversation.Contact.LastName,
				"FullName":  conversation.Contact.FullName(),
				"Email":     conversation.Contact.Email.String,
			},
			"Recipient": map[string]any{
				"FirstName": conversation.Contact.FirstName,
				"LastName":  conversation.Contact.LastName,
				"FullName":  conversation.Contact.FullName(),
				"Email":     conversation.Contact.Email.String,
			},
			"Author": map[string]any{
				"FirstName": sender.FirstName,
				"LastName":  sender.LastName,
				"FullName":  sender.FullName(),
				"Email":     sender.Email.String,
			},
		}

		// For automated replies set author fields to empty strings as the recipients will see name as System.
		if sender.IsSystemUser() {
			data["Author"] = map[string]any{
				"FirstName": "",
				"LastName":  "",
				"FullName":  "",
				"Email":     "",
			}
		}

		message.Content, err = m.template.RenderEmailWithTemplate(data, message.Content)
		if err != nil {
			m.lo.Error("could not render email content using template", "id", message.ID, "error", err)
			return fmt.Errorf("could not render email content using template: %w", err)
		}
	case inbox.ChannelLiveChat:
		// Live chat doesn't use templates for rendering messages.
		return nil
	default:
		m.lo.Warn("unknown message channel", "channel", channel)
		return fmt.Errorf("unknown message channel: %s", channel)
	}
	return nil
}

// GetConversationMessages retrieves messages for a specific conversation.
func (m *Manager) GetConversationMessages(conversationUUID string, types []string, privateMsgs *bool, page, pageSize int) ([]models.Message, int, error) {
	var (
		messages = make([]models.Message, 0)
		qArgs    []any
	)

	qArgs = append(qArgs, conversationUUID)
	if len(types) > 0 {
		qArgs = append(qArgs, pq.Array(types))
	} else {
		qArgs = append(qArgs, pq.Array(nil))
	}
	qArgs = append(qArgs, privateMsgs)
	query, pageSize, qArgs, err := m.generateMessagesQuery(m.q.GetMessages, qArgs, page, pageSize)
	if err != nil {
		m.lo.Error("error generating messages query", "error", err)
		return messages, pageSize, envelope.NewError(envelope.GeneralError, m.i18n.Ts("globals.messages.errorFetching", "name", "{globals.terms.message}"), nil)
	}

	tx, err := m.db.BeginTxx(context.Background(), &sql.TxOptions{
		ReadOnly: true,
	})
	defer tx.Rollback()
	if err != nil {
		m.lo.Error("error preparing get messages query", "error", err)
		return messages, pageSize, envelope.NewError(envelope.GeneralError, m.i18n.Ts("globals.messages.errorFetching", "name", "{globals.terms.message}"), nil)
	}

	if err := tx.Select(&messages, query, qArgs...); err != nil {
		m.lo.Error("error fetching conversations", "error", err)
		return messages, pageSize, envelope.NewError(envelope.GeneralError, m.i18n.Ts("globals.messages.errorFetching", "name", "{globals.terms.message}"), nil)
	}

	return messages, pageSize, nil
}

// GetMessage retrieves a message by UUID.
func (m *Manager) GetMessage(uuid string) (models.Message, error) {
	var message models.Message
	if err := m.q.GetMessage.Get(&message, uuid); err != nil {
		m.lo.Error("error fetching message", "uuid", uuid, "error", err)
		return message, envelope.NewError(envelope.GeneralError, m.i18n.Ts("globals.messages.errorFetching", "name", "{globals.terms.message}"), nil)
	}
	return message, nil
}

// UpdateMessageStatus updates the status of a message.
func (m *Manager) UpdateMessageStatus(messageUUID string, status string) error {
	if _, err := m.q.UpdateMessageStatus.Exec(status, messageUUID); err != nil {
		m.lo.Error("error updating message status", "message_uuid", messageUUID, "error", err)
		return err
	}

	// Broadcast message status update to all conversation subscribers.
	conversationUUID, _ := m.getConversationUUIDFromMessageUUID(messageUUID)
	m.BroadcastMessageUpdate(conversationUUID, messageUUID, "status" /*property*/, status)

	// Trigger webhook for message update.
	if message, err := m.GetMessage(messageUUID); err != nil {
		m.lo.Error("error fetching message for webhook event", "uuid", messageUUID, "error", err)
	} else {
		m.webhookStore.TriggerEvent(wmodels.EventMessageUpdated, message)
	}

	return nil
}

// MarkMessageAsPending updates message status to `Pending`, so if it's a outgoing message it can be picked up again by a worker.
func (m *Manager) MarkMessageAsPending(uuid string) error {
	if err := m.UpdateMessageStatus(uuid, models.MessageStatusPending); err != nil {
		return envelope.NewError(envelope.GeneralError, m.i18n.Ts("globals.messages.errorSending", "name", "{globals.terms.message}"), nil)
	}
	return nil
}

<<<<<<< HEAD
// SendPrivateNote inserts a private message for a conversation.
func (m *Manager) SendPrivateNote(media []mmodels.Media, senderID int, conversationUUID, content string) error {
=======
// SendPrivateNote inserts a private message in a conversation.
func (m *Manager) SendPrivateNote(media []mmodels.Media, senderID int, conversationUUID, content string) (models.Message, error) {
>>>>>>> e0dc0285
	message := models.Message{
		ConversationUUID: conversationUUID,
		SenderID:         senderID,
		Type:             models.MessageOutgoing,
		SenderType:       models.SenderTypeAgent,
		Status:           models.MessageStatusSent,
		Content:          content,
		ContentType:      models.ContentTypeHTML,
		Private:          true,
		Media:            media,
	}
	if err := m.InsertMessage(&message); err != nil {
		return models.Message{}, err
	}
	return message, nil
}

<<<<<<< HEAD
// SendReply inserts a reply message for a conversation.
func (m *Manager) SendReply(media []mmodels.Media, inboxID, senderID, contactID int, conversationUUID, content string, to, cc, bcc []string, metaMap map[string]any) error {
	inboxRecord, err := m.inboxStore.GetDBRecord(inboxID)
	if err != nil {
		return err
=======
// SendReply inserts a reply message in a conversation.
func (m *Manager) SendReply(media []mmodels.Media, inboxID, senderID int, conversationUUID, content string, to, cc, bcc []string, meta map[string]interface{}) (models.Message, error) {
	var (
		message = models.Message{}
	)

	// Clear empty fields in to, cc, bcc.
	to = stringutil.RemoveEmpty(to)
	cc = stringutil.RemoveEmpty(cc)
	bcc = stringutil.RemoveEmpty(bcc)

	if len(to) == 0 {
		return message, envelope.NewError(envelope.GeneralError, m.i18n.Ts("globals.messages.empty", "name", "`to`"), nil)
>>>>>>> e0dc0285
	}

	if !inboxRecord.Enabled {
		return envelope.NewError(envelope.InputError, m.i18n.Ts("globals.messages.disabled", "name", "{globals.terms.inbox}"), nil)
	}

<<<<<<< HEAD
	var sourceID = ""
	switch inboxRecord.Channel {
	case inbox.ChannelEmail:
		// Add `to`, `cc`, and `bcc` recipients to meta map.
		to = stringutil.RemoveEmpty(to)
		cc = stringutil.RemoveEmpty(cc)
		bcc = stringutil.RemoveEmpty(bcc)
		if len(to) > 0 {
			metaMap["to"] = to
		}
		if len(cc) > 0 {
			metaMap["cc"] = cc
		}
		if len(bcc) > 0 {
			metaMap["bcc"] = bcc
		}
		if len(to) == 0 {
			return envelope.NewError(envelope.GeneralError, m.i18n.Ts("globals.messages.empty", "name", "`to`"), nil)
		}
		sourceID, err = stringutil.GenerateEmailMessageID(conversationUUID, inboxRecord.From)
		if err != nil {
			m.lo.Error("error generating source message id", "error", err)
			return envelope.NewError(envelope.GeneralError, m.i18n.T("conversation.errorGeneratingMessageID"), nil)
		}
	case inbox.ChannelLiveChat:
		sourceID, err = stringutil.RandomAlphanumeric(35)
		if err != nil {
			m.lo.Error("error generating random source id", "error", err)
			return envelope.NewError(envelope.GeneralError, m.i18n.T("conversation.errorGeneratingMessageID"), nil)
		}
		sourceID = "livechat-" + sourceID
	}

	// Marshal meta.
	metaJSON, err := json.Marshal(metaMap)
	if err != nil {
		m.lo.Error("error marshalling message meta map to JSON", "error", err)
		return envelope.NewError(envelope.GeneralError, m.i18n.Ts("globals.messages.errorInserting", "name", "{globals.terms.message}"), nil)
	}

	// Insert the message into the database
	message := models.Message{
		ConversationUUID:  conversationUUID,
		SenderID:          senderID,
		Type:              models.MessageOutgoing,
		SenderType:        models.SenderTypeAgent,
		Status:            models.MessageStatusPending,
		Content:           content,
		ContentType:       models.ContentTypeHTML,
		Private:           false,
		Media:             media,
		SourceID:          null.StringFrom(sourceID),
		MessageReceiverID: contactID,
		Meta:              metaJSON,
	}
	if err := m.InsertMessage(&message); err != nil {
		return err
	}

	return nil
=======
	metaJSON, err := json.Marshal(meta)
	if err != nil {
		return message, envelope.NewError(envelope.GeneralError, m.i18n.Ts("globals.messages.errorMarshalling", "name", "{globals.terms.meta}"), nil)
	}

	// Generage unique source ID i.e. message-id for email.
	inbox, err := m.inboxStore.GetDBRecord(inboxID)
	if err != nil {
		return message, err
	}
	sourceID, err := stringutil.GenerateEmailMessageID(conversationUUID, inbox.From)
	if err != nil {
		m.lo.Error("error generating source message id", "error", err)
		return message, envelope.NewError(envelope.GeneralError, m.i18n.T("conversation.errorGeneratingMessageID"), nil)
	}

	// Insert Message.
	message = models.Message{
		ConversationUUID: conversationUUID,
		SenderID:         senderID,
		Type:             models.MessageOutgoing,
		SenderType:       models.SenderTypeAgent,
		Status:           models.MessageStatusPending,
		Content:          content,
		ContentType:      models.ContentTypeHTML,
		Private:          false,
		Media:            media,
		Meta:             metaJSON,
		SourceID:         null.StringFrom(sourceID),
	}
	if err := m.InsertMessage(&message); err != nil {
		return models.Message{}, err
	}
	return message, nil
>>>>>>> e0dc0285
}

// InsertMessage inserts a message and attaches the media to the message.
func (m *Manager) InsertMessage(message *models.Message) error {
	if message.Private {
		message.Status = models.MessageStatusSent
	}
	if len(message.Meta) == 0 || string(message.Meta) == "null" {
		message.Meta = json.RawMessage(`{}`)
	}

	// Save message as text.
	message.TextContent = stringutil.HTML2Text(message.Content)

<<<<<<< HEAD
	// Insert Message.
	if err := m.q.InsertMessage.Get(message, message.Type, message.Status, message.ConversationID, message.ConversationUUID, message.Content, message.TextContent, message.SenderID, message.SenderType,
=======
	// Insert and scan the message into the struct.
	if err := m.q.InsertMessage.Get(message,
		message.Type, message.Status, message.ConversationID, message.ConversationUUID,
		message.Content, message.TextContent, message.SenderID, message.SenderType,
>>>>>>> e0dc0285
		message.Private, message.ContentType, message.SourceID, message.Meta); err != nil {
		m.lo.Error("error inserting message in db", "error", err)
		return envelope.NewError(envelope.GeneralError, m.i18n.Ts("globals.messages.errorInserting", "name", "{globals.terms.message}"), nil)
	}

<<<<<<< HEAD
	// Attach message to the media in DB.
=======
	// Attach just inserted message to the media.
>>>>>>> e0dc0285
	for _, media := range message.Media {
		m.mediaStore.Attach(media.ID, mmodels.ModelMessages, message.ID)
	}

	// Add this user as a participant if not already present.
	m.addConversationParticipant(message.SenderID, message.ConversationUUID)

	// Hide CSAT message content as it contains a public link to the survey.
	lastMessage := message.TextContent
	if message.HasCSAT() {
		lastMessage = "Please rate your experience with us"
	}

	// Get sender user and store last message in conversation.
	var (
		sender            umodels.User
		conversationMeta  = map[string]any{}
		lastInteractionAt = null.Time{}
		err               error
	)
	switch message.SenderType {
	case models.SenderTypeAgent:
		sender, err = m.userStore.GetAgent(message.SenderID, "")
		if err != nil {
			m.lo.Error("error fetching message sender user", "sender_id", message.SenderID, "error", err)
		}
	case models.SenderTypeContact:
		sender, err = m.userStore.GetContact(message.SenderID, "")
		if err != nil {
			m.lo.Error("error fetching message contact user", "contact_id", message.SenderID, "error", err)
			sender, err = m.userStore.GetVisitor(message.SenderID)
			if err != nil {
				m.lo.Error("error fetching message visitor user", "visitor_id", message.SenderID, "error", err)
			}
		}
	}

	// Censor CSAT content before saving last message details.
	message.CensorCSATContent()

	if slices.Contains([]string{models.MessageIncoming, models.MessageOutgoing}, message.Type) && !message.Private {
		conversationMeta["last_chat_message"] = map[string]any{
			"uuid":         message.UUID,
			"created_at":   message.CreatedAt,
			"text_content": message.TextContent,
			"sender": map[string]any{
				"id":         sender.ID,
				"first_name": sender.FirstName,
				"last_name":  sender.LastName,
				"type":       sender.Type,
			},
		}
		lastInteractionAt = null.TimeFrom(message.CreatedAt)
	}
	conversationMeta["last_message"] = map[string]any{
		"uuid":         message.UUID,
		"created_at":   message.CreatedAt,
		"text_content": message.TextContent,
		"sender": map[string]any{
			"id":         sender.ID,
			"first_name": sender.FirstName,
			"last_name":  sender.LastName,
			"type":       sender.Type,
		},
	}
	conversationMetaB, err := json.Marshal(conversationMeta)
	if err != nil {
		m.lo.Error("error marshalling conversation meta to JSON", "error", err)
		conversationMetaB = []byte("{}")
	}

	m.UpdateConversationLastMessage(message.ConversationID, message.ConversationUUID, lastMessage, message.SenderType, message.CreatedAt, lastInteractionAt, conversationMetaB)

	// Broadcast new message.
	m.BroadcastNewMessage(message)

	// Refetch message if this message has media attachments, as media gets linked after inserting the message.
	if len(message.Media) > 0 {
		refetchedMessage, err := m.GetMessage(message.UUID)
		if err != nil {
			m.lo.Error("error fetching message after insert", "error", err)
		} else {
			// Replace the message in the struct with the refetched message.
			*message = refetchedMessage
		}
	}
<<<<<<< HEAD
=======

	// Trigger webhook for new message created.
	m.webhookStore.TriggerEvent(wmodels.EventMessageCreated, message)

>>>>>>> e0dc0285
	return nil
}

// RecordAssigneeUserChange records an activity for a user assignee change.
func (m *Manager) RecordAssigneeUserChange(conversationUUID string, assigneeID int, actor umodels.User) error {
	// Self assignment.
	if assigneeID == actor.ID {
		return m.InsertConversationActivity(models.ActivitySelfAssign, conversationUUID, actor.FullName(), actor)
	}

	// Assignment to another user.
	assignee, err := m.userStore.GetAgent(assigneeID, "")
	if err != nil {
		return err
	}
	return m.InsertConversationActivity(models.ActivityAssignedUserChange, conversationUUID, assignee.FullName(), actor)
}

// RecordAssigneeTeamChange records an activity for a team assignee change.
func (m *Manager) RecordAssigneeTeamChange(conversationUUID string, teamID int, actor umodels.User) error {
	team, err := m.teamStore.Get(teamID)
	if err != nil {
		return err
	}
	return m.InsertConversationActivity(models.ActivityAssignedTeamChange, conversationUUID, team.Name, actor)
}

// RecordPriorityChange records an activity for a priority change.
func (m *Manager) RecordPriorityChange(priority, conversationUUID string, actor umodels.User) error {
	return m.InsertConversationActivity(models.ActivityPriorityChange, conversationUUID, priority, actor)
}

// RecordStatusChange records an activity for a status change.
func (m *Manager) RecordStatusChange(status, conversationUUID string, actor umodels.User) error {
	return m.InsertConversationActivity(models.ActivityStatusChange, conversationUUID, status, actor)
}

// RecordSLASet records an activity for an SLA set.
func (m *Manager) RecordSLASet(conversationUUID string, slaName string, actor umodels.User) error {
	return m.InsertConversationActivity(models.ActivitySLASet, conversationUUID, slaName, actor)
}

// RecordTagAddition records an activity for a tag addition.
func (m *Manager) RecordTagAddition(conversationUUID string, tag string, actor umodels.User) error {
	return m.InsertConversationActivity(models.ActivityTagAdded, conversationUUID, tag, actor)
}

// RecordTagRemoval records an activity for a tag removal.
func (m *Manager) RecordTagRemoval(conversationUUID string, tag string, actor umodels.User) error {
	return m.InsertConversationActivity(models.ActivityTagRemoved, conversationUUID, tag, actor)
}

// InsertConversationActivity inserts an activity message.
func (m *Manager) InsertConversationActivity(activityType, conversationUUID, newValue string, actor umodels.User) error {
	content, err := m.getMessageActivityContent(activityType, newValue, actor.FullName())
	if err != nil {
		m.lo.Error("error could not generate activity content", "error", err)
		return envelope.NewError(envelope.GeneralError, m.i18n.Ts("globals.messages.errorGenerating", "name", "{globals.terms.activityMessage}"), nil)
	}

	message := models.Message{
		Type:             models.MessageActivity,
		Status:           models.MessageStatusSent,
		Content:          content,
		ContentType:      models.ContentTypeText,
		ConversationUUID: conversationUUID,
		Private:          true,
		SenderID:         actor.ID,
		SenderType:       models.SenderTypeAgent,
	}

	if err := m.InsertMessage(&message); err != nil {
		m.lo.Error("error inserting activity message", "error", err)
		return envelope.NewError(envelope.GeneralError, m.i18n.Ts("globals.messages.errorInserting", "name", "{globals.terms.activityMessage}"), nil)
	}
	return nil
}

// getConversationUUIDFromMessageUUID returns conversation UUID from message UUID.
func (m *Manager) getConversationUUIDFromMessageUUID(uuid string) (string, error) {
	var conversationUUID string
	if err := m.q.GetConversationUUIDFromMessageUUID.Get(&conversationUUID, uuid); err != nil {
		m.lo.Error("error fetching conversation uuid from message uuid", "uuid", uuid, "error", err)
		return conversationUUID, err
	}
	return conversationUUID, nil
}

// getMessageActivityContent generates activity content based on the activity type.
func (m *Manager) getMessageActivityContent(activityType, newValue, actorName string) (string, error) {
	var content = ""
	switch activityType {
	case models.ActivityAssignedUserChange:
		content = fmt.Sprintf("Assigned to %s by %s", newValue, actorName)
	case models.ActivityAssignedTeamChange:
		content = fmt.Sprintf("Assigned to %s team by %s", newValue, actorName)
	case models.ActivitySelfAssign:
		content = fmt.Sprintf("%s self-assigned this conversation", actorName)
	case models.ActivityPriorityChange:
		content = fmt.Sprintf("%s set priority to %s", actorName, newValue)
	case models.ActivityStatusChange:
		content = fmt.Sprintf("%s marked the conversation as %s", actorName, newValue)
	case models.ActivityTagAdded:
		content = fmt.Sprintf("%s added tag %s", actorName, newValue)
	case models.ActivityTagRemoved:
		content = fmt.Sprintf("%s removed tag %s", actorName, newValue)
	case models.ActivitySLASet:
		content = fmt.Sprintf("%s set %s SLA policy", actorName, newValue)
	default:
		return "", fmt.Errorf("invalid activity type %s", activityType)
	}
	return content, nil
}

// ProcessIncomingMessage handles the insertion of an incoming message and
// associated contact. It finds or creates the contact, checks for existing
// conversations, and creates a new conversation if necessary. It also
// inserts the message, uploads any attachments, and queues the conversation evaluation of automation rules.
func (m *Manager) ProcessIncomingMessage(in models.IncomingMessage) (models.Message, error) {
	var (
		isNewConversation = false
		conversationID    int
		err               error
	)

	// Do channel specific processing.
	switch in.Channel {
	case inbox.ChannelEmail:
		// Find or create contact and set sender ID in message.
		if err := m.userStore.CreateContact(&in.Contact); err != nil {
			m.lo.Error("error upserting contact", "error", err)
			return models.Message{}, err
		}
		in.Message.SenderID = in.Contact.ID

		// Conversations exists for this message?
		conversationID, err = m.findConversationID([]string{in.Message.SourceID.String})
		if err != nil && err != errConversationNotFound {
			return models.Message{}, err
		}
		if conversationID > 0 {
			return models.Message{}, nil
		}

		// Find or create new conversation.
		isNewConversation, err = m.findOrCreateConversation(&in.Message, in.InboxID, in.Contact.ID)
		if err != nil {
			return models.Message{}, err
		}
	case inbox.ChannelLiveChat:
		// For live chat, a conversation is created before the message is processed. So nothing to do here.
	}

	// Upload message attachments.
	if err := m.uploadMessageAttachments(&in.Message); err != nil {
		// Log error but continue processing.
		m.lo.Error("error uploading message attachments", "message_source_id", in.Message.SourceID, "error", err)
	}

	// Insert message.
	if err = m.InsertMessage(&in.Message); err != nil {
		return models.Message{}, err
	}

	// Process post-message hooks (automation rules, webhooks, SLA, etc.).
	if err := m.ProcessIncomingMessageHooks(in.Message.ConversationUUID, isNewConversation); err != nil {
		m.lo.Error("error processing incoming message hooks", "conversation_uuid", in.Message.ConversationUUID, "error", err)
		return models.Message{}, fmt.Errorf("processing incoming message hooks: %w", err)
	}
	return in.Message, nil
}

// MessageExists checks if a message with the given messageID exists.
func (m *Manager) MessageExists(messageID string) (bool, error) {
	_, err := m.findConversationID([]string{messageID})
	if err != nil {
		if errors.Is(err, errConversationNotFound) {
			return false, nil
		}
		m.lo.Error("error fetching message from db", "error", err)
		return false, err
	}
	return true, nil
}

// EnqueueIncoming enqueues an incoming message for inserting in db.
func (m *Manager) EnqueueIncoming(message models.IncomingMessage) error {
	m.closedMu.Lock()
	defer m.closedMu.Unlock()
	if m.closed {
		return errors.New("incoming message queue is closed")
	}

	select {
	case m.incomingMessageQueue <- message:
		return nil
	default:
		m.lo.Warn("WARNING: incoming message queue is full")
		return errors.New("incoming message queue is full")
	}
}

// GetConversationByMessageID returns conversation by message id.
func (m *Manager) GetConversationByMessageID(id int) (models.Conversation, error) {
	var conversation = models.Conversation{}
	if err := m.q.GetConversationByMessageID.Get(&conversation, id); err != nil {
		if err == sql.ErrNoRows {
			return conversation, envelope.NewError(envelope.NotFoundError, m.i18n.Ts("globals.messages.notFound", "name", "{globals.terms.conversation}"), nil)
		}
		m.lo.Error("error fetching message from DB", "error", err)
		return conversation, envelope.NewError(envelope.GeneralError, m.i18n.Ts("globals.messages.errorFetching", "name", "{globals.terms.conversation}"), nil)
	}
	return conversation, nil
}

// generateMessagesQuery generates the SQL query for fetching messages in a conversation.
func (c *Manager) generateMessagesQuery(baseQuery string, qArgs []interface{}, page, pageSize int) (string, int, []interface{}, error) {
	if page <= 0 {
		return "", 0, nil, errors.New("page must be greater than 0")
	}
	if pageSize > maxMessagesPerPage {
		pageSize = maxMessagesPerPage
	}
	if pageSize <= 0 {
		return "", 0, nil, errors.New("page size must be greater than 0")
	}

	// Calculate the offset
	offset := (page - 1) * pageSize

	// Append LIMIT and OFFSET to query arguments
	qArgs = append(qArgs, pageSize, offset)

	// Include LIMIT and OFFSET in the SQL query
	sqlQuery := fmt.Sprintf(baseQuery, fmt.Sprintf("LIMIT $%d OFFSET $%d", len(qArgs)-1, len(qArgs)))
	return sqlQuery, pageSize, qArgs, nil
}

// uploadMessageAttachments uploads all attachments for a message.
func (m *Manager) uploadMessageAttachments(message *models.Message) []error {
	if len(message.Attachments) == 0 {
		return nil
	}

	var uploadErr []error
	for _, attachment := range message.Attachments {
		// Check if this attachment already exists by the content ID, as inline images can be repeated across conversations.
		contentID := attachment.ContentID
		if contentID != "" {
			// Make content ID MORE unique by prefixing it with the conversation UUID, as content id is not globally unique practically,
			// different messages can have the same content ID, I do not have the message ID at this point, so I am using sticking with the conversation UUID
			// to make it more unique.
			contentID = message.ConversationUUID + "_" + contentID

			exists, uuid, err := m.mediaStore.ContentIDExists(contentID)
			if err != nil {
				m.lo.Error("error checking media existence by content ID", "content_id", contentID, "error", err)
			}

			// This attachment already exists, replace the cid:content_id with the media relative url, not using absolute path as the root path can change.
			if exists {
				m.lo.Debug("attachment with content ID already exists replacing content ID with media relative URL", "content_id", contentID, "media_uuid", uuid)
				message.Content = strings.ReplaceAll(message.Content, fmt.Sprintf("cid:%s", attachment.ContentID), "/uploads/"+uuid)
				continue
			}

			// Attachment does not exist, replace the content ID with the new more unique content ID.
			message.Content = strings.ReplaceAll(message.Content, fmt.Sprintf("cid:%s", attachment.ContentID), fmt.Sprintf("cid:%s", contentID))
		}

		// Sanitize filename.
		attachment.Name = stringutil.SanitizeFilename(attachment.Name)

		m.lo.Debug("uploading message attachment", "name", attachment.Name, "content_id", contentID, "size", attachment.Size, "content_type", attachment.ContentType,
			"content_id", contentID, "disposition", attachment.Disposition)

		// Upload and insert entry in media table.
		attachReader := bytes.NewReader(attachment.Content)
		media, err := m.mediaStore.UploadAndInsert(
			attachment.Name,
			attachment.ContentType,
			contentID,
			/** Linking media to message happens later **/
			null.String{}, /** modelType */
			null.Int{},    /** modelID **/
			attachReader,
			attachment.Size,
			null.StringFrom(attachment.Disposition),
			[]byte("{}"), /** meta **/
		)
		if err != nil {
			uploadErr = append(uploadErr, err)
			m.lo.Error("failed to upload attachment", "name", attachment.Name, "error", err)
		}

		// If the attachment is an image, generate and upload thumbnail.
		attachmentExt := strings.TrimPrefix(strings.ToLower(filepath.Ext(attachment.Name)), ".")
		if slices.Contains(image.Exts, attachmentExt) {
			if err := m.uploadThumbnailForMedia(media, attachment.Content); err != nil {
				uploadErr = append(uploadErr, err)
				m.lo.Error("error uploading thumbnail", "error", err)
			}
		}
		message.Media = append(message.Media, media)
	}
	return uploadErr
}

// findOrCreateConversation finds or creates a conversation for the given message.
func (m *Manager) findOrCreateConversation(in *models.Message, inboxID, contactID int) (bool, error) {
	var (
		new              bool
		err              error
		conversationID   int
		conversationUUID string
	)

	// Search for existing conversation using the in-reply-to and references.
	sourceIDs := append([]string{in.InReplyTo}, in.References...)
	conversationID, err = m.findConversationID(sourceIDs)
	if err != nil && err != errConversationNotFound {
		return new, err
	}

	// Conversation not found, create one.
	if conversationID == 0 {
		new = true
		lastMessage := stringutil.HTML2Text(in.Content)
		lastMessageAt := time.Now()
		conversationID, conversationUUID, err = m.CreateConversation(contactID, inboxID, lastMessage, lastMessageAt, in.Subject, false /**append reference number to subject**/)
		if err != nil || conversationID == 0 {
			return new, err
		}
		in.ConversationID = conversationID
		in.ConversationUUID = conversationUUID
		return new, nil
	}
	// Get UUID.
	if conversationUUID == "" {
		conversationUUID, err = m.GetConversationUUID(conversationID)
		if err != nil {
			return new, err
		}
	}
	in.ConversationID = conversationID
	in.ConversationUUID = conversationUUID
	return new, nil
}

// findConversationID finds the conversation ID from the message source ID.
func (m *Manager) findConversationID(messageSourceIDs []string) (int, error) {
	if len(messageSourceIDs) == 0 {
		return 0, errConversationNotFound
	}
	var conversationID int
	if err := m.q.MessageExistsBySourceID.QueryRow(pq.Array(messageSourceIDs)).Scan(&conversationID); err != nil {
		if err == sql.ErrNoRows {
			return conversationID, errConversationNotFound
		}
		m.lo.Error("error fetching msg from DB", "error", err)
		return conversationID, err
	}
	return conversationID, nil
}

// attachAttachmentsToMessage attaches attachment blobs to message.
func (m *Manager) attachAttachmentsToMessage(message *models.Message) error {
	var attachments attachment.Attachments

	// Get all media for this message.
	medias, err := m.mediaStore.GetByModel(message.ID, mmodels.ModelMessages)
	if err != nil {
		m.lo.Error("error fetching message attachments", "error", err)
		return err
	}

	// Fetch blobs.
	for _, media := range medias {
		blob, err := m.mediaStore.GetBlob(media.UUID)
		if err != nil {
			m.lo.Error("error fetching media blob", "error", err)
			return err
		}
		attachment := attachment.Attachment{
			Name:        media.Filename,
			UUID:        media.UUID,
			ContentType: media.ContentType,
			Content:     blob,
			Size:        media.Size,
			Header:      attachment.MakeHeader(media.ContentType, media.UUID, media.Filename, "base64", media.Disposition.String),
			URL:         m.mediaStore.GetURL(media.UUID),
		}
		attachments = append(attachments, attachment)
	}

	// Attach attachments.
	message.Attachments = attachments

	return nil
}

// getOutgoingProcessingMessageIDs returns the IDs of outgoing messages currently being processed.
func (m *Manager) getOutgoingProcessingMessageIDs() []int {
	var out = make([]int, 0)
	m.outgoingProcessingMessages.Range(func(key, _ any) bool {
		if k, ok := key.(int); ok {
			out = append(out, k)
		}
		return true
	})
	return out
}

// uploadThumbnailForMedia prepares and uploads a thumbnail for an image attachment.
func (m *Manager) uploadThumbnailForMedia(media mmodels.Media, content []byte) error {
	// Create a reader from the content
	file := bytes.NewReader(content)

	// Seek to the beginning of the file
	file.Seek(0, 0)

	// Create the thumbnail
	thumbFile, err := image.CreateThumb(image.DefThumbSize, file)
	if err != nil {
		return fmt.Errorf("error creating thumbnail: %w", err)
	}

	// Generate thumbnail name
	thumbName := fmt.Sprintf("thumb_%s", media.UUID)

	// Upload the thumbnail
	if _, err := m.mediaStore.Upload(thumbName, media.ContentType, thumbFile); err != nil {
		m.lo.Error("error uploading thumbnail", "error", err)
		return fmt.Errorf("error uploading thumbnail: %w", err)
	}
	return nil
}

// getLatestMessage returns the latest message in a conversation.
func (m *Manager) getLatestMessage(conversationID int, typ []string, status []string, excludePrivate bool) (models.Message, error) {
	var message models.Message
	if err := m.q.GetLatestMessage.Get(&message, conversationID, pq.Array(typ), pq.Array(status), excludePrivate); err != nil {
		if err == sql.ErrNoRows {
			return message, sql.ErrNoRows
		}
		m.lo.Error("error fetching latest message from DB", "error", err)
		return message, fmt.Errorf("fetching latest message: %w", err)
	}
	return message, nil
}

// ProcessIncomingMessageHooks handles automation rules, webhooks, SLA events, and other post-processing
// for incoming messages. This allows other channels to insert messages first and then call this
// function to trigger the necessary hooks.
func (m *Manager) ProcessIncomingMessageHooks(conversationUUID string, isNewConversation bool) error {
	// Handle new conversation events.
	if isNewConversation {
		conversation, err := m.GetConversation(0, conversationUUID)
		if err == nil {
			m.webhookStore.TriggerEvent(wmodels.EventConversationCreated, conversation)
			m.automation.EvaluateNewConversationRules(conversation)
		}
		return nil
	}

	// Reopen conversation if it's not Open.
	systemUser, err := m.userStore.GetSystemUser()
	if err != nil {
		m.lo.Error("error fetching system user", "error", err)
	} else {
		if err := m.ReOpenConversation(conversationUUID, systemUser); err != nil {
			m.lo.Error("error reopening conversation", "error", err)
		}
	}

	// Set waiting since timestamp, this gets cleared when agent replies to the conversation.
	now := time.Now()
	m.UpdateConversationWaitingSince(conversationUUID, &now)

	// Create SLA event for next response if a SLA is applied and has next response time set, subsequent agent replies will mark this event as met.
	// This cycle continues for next response time SLA metric.
	conversation, err := m.GetConversation(0, conversationUUID)
	if err != nil {
		m.lo.Error("error fetching conversation", "conversation_uuid", conversationUUID, "error", err)
	} else {
		// Trigger automations on incoming message event.
		m.automation.EvaluateConversationUpdateRules(conversation, amodels.EventConversationMessageIncoming)

		if conversation.SLAPolicyID.Int == 0 {
			m.lo.Info("no SLA policy applied to conversation, skipping next response SLA event creation")
			return nil
		}
		if deadline, err := m.slaStore.CreateNextResponseSLAEvent(conversation.ID, conversation.AppliedSLAID.Int, conversation.SLAPolicyID.Int, conversation.AssignedTeamID.Int); err != nil && !errors.Is(err, sla.ErrUnmetSLAEventAlreadyExists) {
			m.lo.Error("error creating next response SLA event", "conversation_id", conversation.ID, "error", err)
		} else if !deadline.IsZero() {
			m.lo.Info("next response SLA event created for conversation", "conversation_id", conversation.ID, "deadline", deadline, "sla_policy_id", conversation.SLAPolicyID.Int)
			m.BroadcastConversationUpdate(conversationUUID, "next_response_deadline_at", deadline.Format(time.RFC3339))
			// Clear next response met at timestamp as this event was just created.
			m.BroadcastConversationUpdate(conversationUUID, "next_response_met_at", nil)
		}
	}
	return nil
}<|MERGE_RESOLUTION|>--- conflicted
+++ resolved
@@ -368,13 +368,8 @@
 	return nil
 }
 
-<<<<<<< HEAD
-// SendPrivateNote inserts a private message for a conversation.
-func (m *Manager) SendPrivateNote(media []mmodels.Media, senderID int, conversationUUID, content string) error {
-=======
 // SendPrivateNote inserts a private message in a conversation.
 func (m *Manager) SendPrivateNote(media []mmodels.Media, senderID int, conversationUUID, content string) (models.Message, error) {
->>>>>>> e0dc0285
 	message := models.Message{
 		ConversationUUID: conversationUUID,
 		SenderID:         senderID,
@@ -392,34 +387,17 @@
 	return message, nil
 }
 
-<<<<<<< HEAD
 // SendReply inserts a reply message for a conversation.
-func (m *Manager) SendReply(media []mmodels.Media, inboxID, senderID, contactID int, conversationUUID, content string, to, cc, bcc []string, metaMap map[string]any) error {
+func (m *Manager) SendReply(media []mmodels.Media, inboxID, senderID, contactID int, conversationUUID, content string, to, cc, bcc []string, metaMap map[string]any) (models.Message, error) {
 	inboxRecord, err := m.inboxStore.GetDBRecord(inboxID)
 	if err != nil {
-		return err
-=======
-// SendReply inserts a reply message in a conversation.
-func (m *Manager) SendReply(media []mmodels.Media, inboxID, senderID int, conversationUUID, content string, to, cc, bcc []string, meta map[string]interface{}) (models.Message, error) {
-	var (
-		message = models.Message{}
-	)
-
-	// Clear empty fields in to, cc, bcc.
-	to = stringutil.RemoveEmpty(to)
-	cc = stringutil.RemoveEmpty(cc)
-	bcc = stringutil.RemoveEmpty(bcc)
-
-	if len(to) == 0 {
-		return message, envelope.NewError(envelope.GeneralError, m.i18n.Ts("globals.messages.empty", "name", "`to`"), nil)
->>>>>>> e0dc0285
+		return models.Message{}, err
 	}
 
 	if !inboxRecord.Enabled {
-		return envelope.NewError(envelope.InputError, m.i18n.Ts("globals.messages.disabled", "name", "{globals.terms.inbox}"), nil)
-	}
-
-<<<<<<< HEAD
+		return models.Message{}, envelope.NewError(envelope.InputError, m.i18n.Ts("globals.messages.disabled", "name", "{globals.terms.inbox}"), nil)
+	}
+
 	var sourceID = ""
 	switch inboxRecord.Channel {
 	case inbox.ChannelEmail:
@@ -437,18 +415,18 @@
 			metaMap["bcc"] = bcc
 		}
 		if len(to) == 0 {
-			return envelope.NewError(envelope.GeneralError, m.i18n.Ts("globals.messages.empty", "name", "`to`"), nil)
+			return models.Message{}, envelope.NewError(envelope.GeneralError, m.i18n.Ts("globals.messages.empty", "name", "`to`"), nil)
 		}
 		sourceID, err = stringutil.GenerateEmailMessageID(conversationUUID, inboxRecord.From)
 		if err != nil {
 			m.lo.Error("error generating source message id", "error", err)
-			return envelope.NewError(envelope.GeneralError, m.i18n.T("conversation.errorGeneratingMessageID"), nil)
+			return models.Message{}, envelope.NewError(envelope.GeneralError, m.i18n.T("conversation.errorGeneratingMessageID"), nil)
 		}
 	case inbox.ChannelLiveChat:
 		sourceID, err = stringutil.RandomAlphanumeric(35)
 		if err != nil {
 			m.lo.Error("error generating random source id", "error", err)
-			return envelope.NewError(envelope.GeneralError, m.i18n.T("conversation.errorGeneratingMessageID"), nil)
+			return models.Message{}, envelope.NewError(envelope.GeneralError, m.i18n.T("conversation.errorGeneratingMessageID"), nil)
 		}
 		sourceID = "livechat-" + sourceID
 	}
@@ -457,7 +435,7 @@
 	metaJSON, err := json.Marshal(metaMap)
 	if err != nil {
 		m.lo.Error("error marshalling message meta map to JSON", "error", err)
-		return envelope.NewError(envelope.GeneralError, m.i18n.Ts("globals.messages.errorInserting", "name", "{globals.terms.message}"), nil)
+		return models.Message{}, envelope.NewError(envelope.GeneralError, m.i18n.Ts("globals.messages.errorInserting", "name", "{globals.terms.message}"), nil)
 	}
 
 	// Insert the message into the database
@@ -476,46 +454,9 @@
 		Meta:              metaJSON,
 	}
 	if err := m.InsertMessage(&message); err != nil {
-		return err
-	}
-
-	return nil
-=======
-	metaJSON, err := json.Marshal(meta)
-	if err != nil {
-		return message, envelope.NewError(envelope.GeneralError, m.i18n.Ts("globals.messages.errorMarshalling", "name", "{globals.terms.meta}"), nil)
-	}
-
-	// Generage unique source ID i.e. message-id for email.
-	inbox, err := m.inboxStore.GetDBRecord(inboxID)
-	if err != nil {
-		return message, err
-	}
-	sourceID, err := stringutil.GenerateEmailMessageID(conversationUUID, inbox.From)
-	if err != nil {
-		m.lo.Error("error generating source message id", "error", err)
-		return message, envelope.NewError(envelope.GeneralError, m.i18n.T("conversation.errorGeneratingMessageID"), nil)
-	}
-
-	// Insert Message.
-	message = models.Message{
-		ConversationUUID: conversationUUID,
-		SenderID:         senderID,
-		Type:             models.MessageOutgoing,
-		SenderType:       models.SenderTypeAgent,
-		Status:           models.MessageStatusPending,
-		Content:          content,
-		ContentType:      models.ContentTypeHTML,
-		Private:          false,
-		Media:            media,
-		Meta:             metaJSON,
-		SourceID:         null.StringFrom(sourceID),
-	}
-	if err := m.InsertMessage(&message); err != nil {
 		return models.Message{}, err
 	}
 	return message, nil
->>>>>>> e0dc0285
 }
 
 // InsertMessage inserts a message and attaches the media to the message.
@@ -530,25 +471,14 @@
 	// Save message as text.
 	message.TextContent = stringutil.HTML2Text(message.Content)
 
-<<<<<<< HEAD
 	// Insert Message.
 	if err := m.q.InsertMessage.Get(message, message.Type, message.Status, message.ConversationID, message.ConversationUUID, message.Content, message.TextContent, message.SenderID, message.SenderType,
-=======
-	// Insert and scan the message into the struct.
-	if err := m.q.InsertMessage.Get(message,
-		message.Type, message.Status, message.ConversationID, message.ConversationUUID,
-		message.Content, message.TextContent, message.SenderID, message.SenderType,
->>>>>>> e0dc0285
 		message.Private, message.ContentType, message.SourceID, message.Meta); err != nil {
 		m.lo.Error("error inserting message in db", "error", err)
 		return envelope.NewError(envelope.GeneralError, m.i18n.Ts("globals.messages.errorInserting", "name", "{globals.terms.message}"), nil)
 	}
 
-<<<<<<< HEAD
-	// Attach message to the media in DB.
-=======
 	// Attach just inserted message to the media.
->>>>>>> e0dc0285
 	for _, media := range message.Media {
 		m.mediaStore.Attach(media.ID, mmodels.ModelMessages, message.ID)
 	}
@@ -635,13 +565,10 @@
 			*message = refetchedMessage
 		}
 	}
-<<<<<<< HEAD
-=======
 
 	// Trigger webhook for new message created.
 	m.webhookStore.TriggerEvent(wmodels.EventMessageCreated, message)
 
->>>>>>> e0dc0285
 	return nil
 }
 
