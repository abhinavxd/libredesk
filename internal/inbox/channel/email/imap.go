package email

import (
	"context"
	"crypto/tls"
	"encoding/json"
	"fmt"
	"strings"
	"time"

	"github.com/abhinavxd/libredesk/internal/attachment"
	"github.com/abhinavxd/libredesk/internal/conversation/models"
	"github.com/abhinavxd/libredesk/internal/envelope"
	"github.com/abhinavxd/libredesk/internal/stringutil"
	umodels "github.com/abhinavxd/libredesk/internal/user/models"
	"github.com/emersion/go-imap/v2"
	"github.com/emersion/go-imap/v2/imapclient"
	"github.com/jhillyerd/enmime"
	"github.com/volatiletech/null/v9"
)

const (
	defaultReadInterval   = time.Duration(5 * time.Minute)
	defaultScanInboxSince = time.Duration(48 * time.Hour)
)

// ReadIncomingMessages reads and processes incoming messages from an IMAP server based on the provided configuration.
func (e *Email) ReadIncomingMessages(ctx context.Context, cfg IMAPConfig) error {
	readInterval, err := time.ParseDuration(cfg.ReadInterval)
	if err != nil {
		e.lo.Warn("could not parse IMAP read interval, using the default read interval of 5 minutes", "interval", cfg.ReadInterval, "inbox_id", e.Identifier(), "error", err)
		readInterval = defaultReadInterval
	}

	scanInboxSince, err := time.ParseDuration(cfg.ScanInboxSince)
	if err != nil {
		e.lo.Warn("could not parse IMAP scan inbox since duration, using the default value of 48 hours", "interval", cfg.ScanInboxSince, "inbox_id", e.Identifier(), "error", err)
		scanInboxSince = defaultScanInboxSince
	}

	readTicker := time.NewTicker(readInterval)
	defer readTicker.Stop()

	for {
		select {
		case <-ctx.Done():
			return nil
		case <-readTicker.C:
			// If the ticker interval is too short, it may trigger while the previous `processMailbox` call is still running,
			// leading to overlapping executions or delays in handling context cancellation, check if the context is already done.
			if ctx.Err() != nil {
				return nil
			}

			if err := e.processMailbox(ctx, scanInboxSince, cfg); err != nil && err != context.Canceled {
				e.lo.Error("error searching emails", "error", err)
			}
			e.lo.Info("email search complete", "mailbox", cfg.Mailbox, "inbox_id", e.Identifier())
		}
	}
}

// processMailbox processes emails in the specified mailbox.
func (e *Email) processMailbox(ctx context.Context, scanInboxSince time.Duration, cfg IMAPConfig) error {
	var (
		client *imapclient.Client
		err    error
	)

	address := fmt.Sprintf("%s:%d", cfg.Host, cfg.Port)
	imapOptions := &imapclient.Options{
		TLSConfig: &tls.Config{
			InsecureSkipVerify: cfg.TLSSkipVerify,
		},
	}
	switch cfg.TLSType {
	case "none":
		client, err = imapclient.DialInsecure(address, imapOptions)
	case "starttls":
		client, err = imapclient.DialStartTLS(address, imapOptions)
	case "tls":
		client, err = imapclient.DialTLS(address, imapOptions)
	default:
		return fmt.Errorf("unknown IMAP TLS type: %q", cfg.TLSType)
	}
	if err != nil {
		return fmt.Errorf("failed to connect to IMAP server: %w", err)
	}

	defer client.Logout()
	if err := client.Login(cfg.Username, cfg.Password).Wait(); err != nil {
		return fmt.Errorf("error logging in to the IMAP server: %w", err)
	}

	if _, err := client.Select(cfg.Mailbox, &imap.SelectOptions{ReadOnly: true}).Wait(); err != nil {
		return fmt.Errorf("error selecting mailbox: %w", err)
	}

	// Scan emails since the specified duration.
	since := time.Now().Add(-scanInboxSince)

	e.lo.Info("searching emails", "since", since, "mailbox", cfg.Mailbox, "inbox_id", e.Identifier())

	// Search for messages in the mailbox.
	searchResults, err := e.searchMessages(client, since)
	if err != nil {
		return fmt.Errorf("error searching messages: %w", err)
	}

	return e.fetchAndProcessMessages(ctx, client, searchResults, e.Identifier())
}

// searchMessages searches for messages in the specified time range.
func (e *Email) searchMessages(client *imapclient.Client, since time.Time) (*imap.SearchData, error) {
	searchCMD := client.Search(&imap.SearchCriteria{
		Since: since,
	},
		&imap.SearchOptions{
			ReturnMin:   true,
			ReturnMax:   true,
			ReturnAll:   true,
			ReturnCount: true,
		},
	)
	return searchCMD.Wait()
}

// fetchAndProcessMessages fetches and processes messages based on the search results.
func (e *Email) fetchAndProcessMessages(ctx context.Context, client *imapclient.Client, searchResults *imap.SearchData, inboxID int) error {
	seqSet := imap.SeqSet{}
	seqSet.AddRange(searchResults.Min, searchResults.Max)

	// Fetch envelope and headers needed for auto-reply detection.
	fetchOptions := &imap.FetchOptions{
		Envelope: true,
		BodySection: []*imap.FetchItemBodySection{
			{
				Specifier: imap.PartSpecifierHeader,
				HeaderFields: []string{
					headerAutoSubmitted,
					headerAutoreply,
					headerLibredeskLoopPrevention,
					headerMessageID,
				},
			},
		},
	}

	// Collect messages to process later.
	type msgData struct {
		env                *imap.Envelope
		seqNum             uint32
		autoReply          bool
		isLoop             bool
		extractedMessageID string
	}
	var messages []msgData

	fetchCmd := client.Fetch(seqSet, fetchOptions)

	// Extract the inbox email address.
	inboxEmail, err := stringutil.ExtractEmail(e.FromAddress())
	if err != nil {
		e.lo.Error("failed to extract email address from the 'From' header", "error", err)
		return fmt.Errorf("failed to extract email address from 'From' header: %w", err)
	}
	if inboxEmail == "" {
		e.lo.Error("inbox email address is empty, cannot process messages", "inbox_id", e.Identifier())
		return fmt.Errorf("inbox (%d) email address is empty, cannot process messages", e.Identifier())
	}
	for {
		// Check for context cancellation before fetching the next message.
		select {
		case <-ctx.Done():
			return ctx.Err()
		default:
		}

		// Fetch the next message.
		msg := fetchCmd.Next()
		if msg == nil {
			// No more messages to process.
			break
		}

		var (
			env                *imap.Envelope
			autoReply          bool
			isLoop             bool
			extractedMessageID string
		)
		// Process all fetch items for the current message.
		for {
			// Check for context cancellation before processing the next item.
			select {
			case <-ctx.Done():
				return ctx.Err()
			default:
			}

			// Fetch the next item in the message.
			item := msg.Next()
			if item == nil {
				// No message items left to process.
				break
			}

			// Body section.
			if bs, ok := item.(imapclient.FetchItemDataBodySection); ok && bs.Literal != nil {
				envelope, err := enmime.ReadEnvelope(bs.Literal)
				if err != nil {
					e.lo.Error("error reading envelope", "error", err)
					continue
				}
				if isAutoReply(envelope) {
					autoReply = true
				}
				if isLoopMessage(envelope, inboxEmail) {
					isLoop = true
				}

				// Extract Message-Id from raw headers as fallback for problematic Message IDs
				extractedMessageID = extractMessageIDFromHeaders(envelope)
			}

			// Envelope.
			if ed, ok := item.(imapclient.FetchItemDataEnvelope); ok {
				env = ed.Envelope
			}
		}

		// Skip if we couldn't get the envelope.
		if env == nil {
			e.lo.Warn("skipping message without envelope", "seq_num", msg.SeqNum, "inbox_id", e.Identifier())
			continue
		}

		messages = append(messages, msgData{env: env, seqNum: msg.SeqNum, autoReply: autoReply, isLoop: isLoop, extractedMessageID: extractedMessageID})
	}

	// Now process each collected message.
	for _, msgData := range messages {
		// Check for context cancellation before processing each message.
		select {
		case <-ctx.Done():
			return ctx.Err()
		default:
		}

		// Skip if this is an auto-reply message.
		if msgData.autoReply {
			e.lo.Info("skipping auto-reply message", "subject", msgData.env.Subject, "message_id", msgData.env.MessageID)
			continue
		}

		// Skip if this message is a loop prevention message.
		if msgData.isLoop {
			e.lo.Info("skipping message with loop prevention header", "subject", msgData.env.Subject, "message_id", msgData.env.MessageID)
			continue
		}

		// Process the envelope.
		if err := e.processEnvelope(ctx, client, msgData.env, msgData.seqNum, inboxID, msgData.extractedMessageID); err != nil && err != context.Canceled {
			e.lo.Error("error processing envelope", "error", err)
		}
	}

	return nil
}

// processEnvelope processes a single email envelope.
func (e *Email) processEnvelope(ctx context.Context, client *imapclient.Client, env *imap.Envelope, seqNum uint32, inboxID int, extractedMessageID string) error {
	if len(env.From) == 0 {
		e.lo.Warn("no sender received for email", "message_id", env.MessageID)
		return nil
	}
	var fromAddress = strings.ToLower(env.From[0].Addr())

	// Determine final Message ID - prefer IMAP-parsed, fallback to raw header extraction
	messageID := env.MessageID
	if messageID == "" {
		messageID = extractedMessageID
		if messageID != "" {
			e.lo.Debug("using raw header Message-ID as fallback for malformed ID", "message_id", messageID, "subject", env.Subject, "from", fromAddress)
		}
	}

	// Drop message if we still don't have a valid Message ID
	if messageID == "" {
		e.lo.Error("dropping message: no valid Message-ID found in IMAP parsing or raw headers", "subject", env.Subject, "from", fromAddress)
		return nil
	}

	// Check if the message already exists in the database; if it does, ignore it.
	exists, err := e.messageStore.MessageExists(messageID)
	if err != nil {
		e.lo.Error("error checking if message exists", "message_id", messageID)
		return fmt.Errorf("checking if message exists in DB: %w", err)
	}
	if exists {
		return nil
	}

	// Check if contact with this email is blocked / disabed, if so, ignore the message.
	if contact, err := e.userStore.GetContact(0, fromAddress); err != nil {
		envErr, ok := err.(envelope.Error)
		if !ok || envErr.ErrorType != envelope.NotFoundError {
			e.lo.Error("error checking if user is blocked", "email", fromAddress, "error", err)
			return fmt.Errorf("checking if user is blocked: %w", err)
		}
	} else if !contact.Enabled {
		e.lo.Debug("contact is blocked, ignoring message", "email", fromAddress)
		return nil
	}

	e.lo.Debug("processing new incoming message", "message_id", messageID, "subject", env.Subject, "from", fromAddress, "inbox_id", inboxID)

	// Make contact.
	firstName, lastName := getContactName(env.From[0])
	var contact = umodels.User{
		FirstName: firstName,
		LastName:  lastName,
		Email:     null.StringFrom(fromAddress),
		Type:      umodels.UserTypeContact,
	}

	// Lowercase and set the `to`, `cc`, `from` and `bcc` addresses in message meta.
	var ccAddr = make([]string, 0, len(env.Cc))
	var toAddr = make([]string, 0, len(env.To))
	var bccAddr = make([]string, 0, len(env.Bcc))
	var fromAddr = make([]string, 0, len(env.From))
	for _, cc := range env.Cc {
		if cc.Addr() != "" {
			ccAddr = append(ccAddr, strings.ToLower(cc.Addr()))
		}
	}
	for _, to := range env.To {
		if to.Addr() != "" {
			toAddr = append(toAddr, strings.ToLower(to.Addr()))
		}
	}
	for _, bcc := range env.Bcc {
		if bcc.Addr() != "" {
			bccAddr = append(bccAddr, strings.ToLower(bcc.Addr()))
		}
	}
	for _, from := range env.From {
		if from.Addr() != "" {
			fromAddr = append(fromAddr, strings.ToLower(from.Addr()))
		}
	}

	meta, err := json.Marshal(map[string]interface{}{
		"from":    fromAddr,
		"cc":      ccAddr,
		"bcc":     bccAddr,
		"to":      toAddr,
		"subject": env.Subject,
	})
	if err != nil {
		e.lo.Error("error marshalling meta", "error", err)
		return fmt.Errorf("marshalling meta: %w", err)
	}
	incomingMsg := models.IncomingMessage{
		Channel: ChannelEmail,
		Message: models.Message{
			Channel:    e.Channel(),
			SenderType: models.SenderTypeContact,
			Type:       models.MessageIncoming,
			InboxID:    inboxID,
			Status:     models.MessageStatusReceived,
			Subject:    env.Subject,
			SourceID:   null.StringFrom(messageID),
			Meta:       meta,
		},
		Contact: contact,
		InboxID: inboxID,
	}

	// Fetch full message body.
	fetchOptions := &imap.FetchOptions{
		BodySection: []*imap.FetchItemBodySection{{}},
	}
	seqSet := imap.SeqSet{}
	seqSet.AddNum(seqNum)

	fullFetchCmd := client.Fetch(seqSet, fetchOptions)
	fullMsg := fullFetchCmd.Next()
	if fullMsg == nil {
		return nil
	}

	// Fetch full message.
	for {
		// Check for context cancellation before processing the next item.
		select {
		case <-ctx.Done():
			return ctx.Err()
		default:
		}

		fullFetchItem := fullMsg.Next()
		if fullFetchItem == nil {
			return nil
		}

		if fullItem, ok := fullFetchItem.(imapclient.FetchItemDataBodySection); ok {
			e.lo.Debug("fetching full message body", "message_id", messageID)
			return e.processFullMessage(fullItem, incomingMsg)
		}
	}
}

// processFullMessage processes the full message and enqueues it for inserting into the database.
func (e *Email) processFullMessage(item imapclient.FetchItemDataBodySection, incomingMsg models.IncomingMessage) error {
	envelope, err := enmime.ReadEnvelope(item.Literal)
	if err != nil {
		e.lo.Error("error parsing email envelope", "error", err, "message_id", incomingMsg.Message.SourceID.String)
		for _, err := range envelope.Errors {
			e.lo.Error("error parsing email envelope. envelope_error: ", "error", err.Error(), "message_id", incomingMsg.Message.SourceID.String)
		}
		return fmt.Errorf("parsing email envelope: %w", err)
	}

	// Log any envelope errors.
	for _, err := range envelope.Errors {
		e.lo.Error("error parsing email envelope", "error", err.Error(), "message_id", incomingMsg.Message.SourceID.String)
	}

	// Extract all HTML content by traversing the tree
	var allHTML strings.Builder
	if envelope.Root != nil {
		htmlParts := extractAllHTMLParts(envelope.Root)
		if len(htmlParts) > 0 {
			allHTML.WriteString("<div>")
			for _, part := range htmlParts {
				allHTML.WriteString(part)
			}
			allHTML.WriteString("</div>")
		}
	}

	// Set message content - prioritize combined HTML
	if allHTML.Len() > 0 {
		incomingMsg.Message.Content = allHTML.String()
		incomingMsg.Message.ContentType = models.ContentTypeHTML
		e.lo.Debug("extracted HTML content from parts", "message_id", incomingMsg.Message.SourceID.String, "content", incomingMsg.Message.Content)
	} else if len(envelope.HTML) > 0 {
		incomingMsg.Message.Content = envelope.HTML
		incomingMsg.Message.ContentType = models.ContentTypeHTML
	} else if len(envelope.Text) > 0 {
		incomingMsg.Message.Content = envelope.Text
		incomingMsg.Message.ContentType = models.ContentTypeText
	}

	e.lo.Debug("envelope HTML content", "message_id", incomingMsg.Message.SourceID.String, "content", incomingMsg.Message.Content)
	e.lo.Debug("envelope text content", "message_id", incomingMsg.Message.SourceID.String, "content", envelope.Text)

	// Clean headers
	inReplyTo := strings.ReplaceAll(strings.ReplaceAll(envelope.GetHeader("In-Reply-To"), "<", ""), ">", "")
	references := strings.Fields(envelope.GetHeader("References"))
	for i, ref := range references {
		references[i] = strings.Trim(strings.TrimSpace(ref), " <>")
	}

	incomingMsg.Message.InReplyTo = inReplyTo
	incomingMsg.Message.References = references

	// Process attachments
	for _, att := range envelope.Attachments {
		incomingMsg.Message.Attachments = append(incomingMsg.Message.Attachments, attachment.Attachment{
			Name:        att.FileName,
			Content:     att.Content,
			ContentType: att.ContentType,
			ContentID:   att.ContentID,
			Size:        len(att.Content),
			Disposition: attachment.DispositionAttachment,
		})
	}

	// Process inlines - treat ones without ContentID as regular attachments
	for _, inline := range envelope.Inlines {
		disposition := attachment.DispositionInline
		if inline.ContentID == "" {
			disposition = attachment.DispositionAttachment
		}

		incomingMsg.Message.Attachments = append(incomingMsg.Message.Attachments, attachment.Attachment{
			Name:        inline.FileName,
			Content:     inline.Content,
			ContentType: inline.ContentType,
			ContentID:   inline.ContentID,
			Size:        len(inline.Content),
			Disposition: disposition,
		})
	}

	e.lo.Debug("enqueuing incoming email message", "message_id", incomingMsg.Message.SourceID.String,
		"attachments", len(envelope.Attachments), "inline_attachments", len(envelope.Inlines))

	// Extract conversation UUID from the email using multiple fallback methods.
	// 1. Try Reply-To/To address extraction (primary method)
	// 2. Try In-Reply-To header
	// 3. Try References header chain
	// If none of these yield a UUID, the message will be treated as a new conversation.
	conversationUUID := e.extractConversationUUID(envelope)
	if conversationUUID != "" {
		incomingMsg.Message.ConversationUUID = conversationUUID
	}

	if err := e.messageStore.EnqueueIncoming(incomingMsg); err != nil {
		return err
	}
	return nil
}

// getContactName extracts the contact's first and last name from the IMAP address.
func getContactName(imapAddr imap.Address) (string, string) {
	from := strings.TrimSpace(imapAddr.Name)
	names := strings.Fields(from)
	if len(names) == 0 {
		return imapAddr.Host, ""
	}
	if len(names) == 1 {
		return names[0], ""
	}
	return names[0], names[1]
}

// isAutoReply checks if a given email envelope indicates an auto-reply message.
func isAutoReply(envelope *enmime.Envelope) bool {
	if as := strings.ToLower(strings.TrimSpace(envelope.GetHeader("Auto-Submitted"))); as != "" && as != "no" {
		return true
	}
	if strings.TrimSpace(envelope.GetHeader("X-Autoreply")) != "" {
		return true
	}
	return false
}

// isLoopMessage returns true if the email is a loop prevention message. i.e., it has the `X-Libredesk-Loop-Prevention` header with the inbox email address.
func isLoopMessage(envelope *enmime.Envelope, inboxEmailaddress string) bool {
	loopHeader := envelope.GetHeader(headerLibredeskLoopPrevention)
	if loopHeader == "" {
		return false
	}
	return strings.EqualFold(loopHeader, inboxEmailaddress)
}

// extractAllHTMLParts extracts all HTML parts from the given enmime part by traversing the tree.
func extractAllHTMLParts(part *enmime.Part) []string {
	var htmlParts []string

	// Check current part
	if strings.HasPrefix(part.ContentType, "text/html") && len(part.Content) > 0 {
		htmlParts = append(htmlParts, string(part.Content))
	}

	// Process children recursively
	for child := part.FirstChild; child != nil; child = child.NextSibling {
		childParts := extractAllHTMLParts(child)
		htmlParts = append(htmlParts, childParts...)
	}

	return htmlParts
}

<<<<<<< HEAD
// extractUUIDFromReplyAddress extracts a UUID from the reply address if present.
// The UUID is expected to be in the format "username+<UUID>@domain" within the email address.
// Returns an empty string if the UUID is not found or invalid.
func (e *Email) extractUUIDFromReplyAddress(address string) string {
	// Remove angle brackets if present
	address = strings.Trim(address, "<>")

	// Check if it contains +
	if !strings.Contains(address, "+") {
		return ""
	}

	// Extract the part between + and @
	parts := strings.Split(address, "@")
	if len(parts) != 2 {
		return ""
	}

	// Get the UUID
	uuid := strings.SplitN(parts[0], "+", 2)[1]
	if uuid == "" {
		return ""
	}

	// Validate UUID format (36 chars with hyphens at specific positions)
	if len(uuid) == 36 &&
		uuid[8] == '-' &&
		uuid[13] == '-' &&
		uuid[18] == '-' &&
		uuid[23] == '-' {
		return uuid
	}

	return ""
}

// extractConversationUUID attempts to extract conversation UUID using multiple fallback methods.
func (e *Email) extractConversationUUID(envelope *enmime.Envelope) string {
	// 1. Try Reply-To/To address extraction (primary method)
	toAddresses := envelope.GetHeaderValues("To")
	inboxEmail, err := stringutil.ExtractEmail(e.FromAddress())
	if err == nil {
		emailUsername := strings.Split(inboxEmail, "@")[0]
		for _, addr := range toAddresses {
			if strings.HasPrefix(addr, emailUsername+"+") {
				if uuid := e.extractUUIDFromReplyAddress(addr); uuid != "" {
					e.lo.Debug("found UUID in reply-to address", "uuid", uuid)
					return uuid
				}
			}
		}
	}

	// 2. Try In-Reply-To header
	inReplyTo := strings.Trim(envelope.GetHeader("In-Reply-To"), "<>")
	if uuid := stringutil.ExtractUUID(inReplyTo); uuid != "" {
		e.lo.Debug("found UUID in In-Reply-To header", "uuid", uuid)
		return uuid
	}

	// 3. Try References header chain
	references := strings.Fields(envelope.GetHeader("References"))
	for _, ref := range references {
		ref = strings.Trim(ref, "<>")
		if uuid := stringutil.ExtractUUID(ref); uuid != "" {
			e.lo.Debug("found UUID in References header", "uuid", uuid)
			return uuid
		}
	}

=======
// extractMessageIDFromHeaders extracts and cleans the Message-ID from email headers.
// This function handles problematic Message IDs by extracting them from raw headers
// and cleaning them of angle brackets and whitespace.
func extractMessageIDFromHeaders(envelope *enmime.Envelope) string {
	if rawMessageID := envelope.GetHeader(headerMessageID); rawMessageID != "" {
		return strings.TrimSpace(strings.Trim(rawMessageID, "<>"))
	}
>>>>>>> 3d76cce6
	return ""
}<|MERGE_RESOLUTION|>--- conflicted
+++ resolved
@@ -565,7 +565,6 @@
 	return htmlParts
 }
 
-<<<<<<< HEAD
 // extractUUIDFromReplyAddress extracts a UUID from the reply address if present.
 // The UUID is expected to be in the format "username+<UUID>@domain" within the email address.
 // Returns an empty string if the UUID is not found or invalid.
@@ -635,8 +634,9 @@
 			return uuid
 		}
 	}
-
-=======
+	return ""
+}
+
 // extractMessageIDFromHeaders extracts and cleans the Message-ID from email headers.
 // This function handles problematic Message IDs by extracting them from raw headers
 // and cleaning them of angle brackets and whitespace.
@@ -644,6 +644,5 @@
 	if rawMessageID := envelope.GetHeader(headerMessageID); rawMessageID != "" {
 		return strings.TrimSpace(strings.Trim(rawMessageID, "<>"))
 	}
->>>>>>> 3d76cce6
 	return ""
 }