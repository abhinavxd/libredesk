--- conflicted
+++ resolved
@@ -19,20 +19,6 @@
 type Media struct {
 	ID          int             `db:"id" json:"id"`
 	CreatedAt   time.Time       `db:"created_at" json:"created_at"`
-<<<<<<< HEAD
-	UUID        string          `db:"uuid" json:"uuid"`
-	Filename    string          `db:"filename" json:"filename"`
-	ContentType string          `db:"content_type" json:"content_type"`
-	Model       null.String     `db:"model_type" json:"-"`
-	ModelID     null.Int        `db:"model_id" json:"-"`
-	Size        int             `db:"size" json:"size"`
-	Store       string          `db:"store" json:"store"`
-	Disposition null.String     `db:"disposition" json:"disposition"`
-	Meta        json.RawMessage `db:"meta" json:"meta"`
-	URL         string          `json:"url"`
-	ContentID   string          `json:"-"`
-	Content     []byte          `json:"-"`
-=======
 	UpdatedAt   time.Time       `db:"updated_at" json:"updated_at"`
 	UUID        string          `db:"uuid" json:"uuid"`
 	Store       string          `db:"store" json:"store"`
@@ -48,5 +34,4 @@
 	// Pseudo fields
 	URL     string `json:"url"`
 	Content []byte `json:"-"`
->>>>>>> 3d76cce6
 }