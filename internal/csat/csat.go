--- conflicted
+++ resolved
@@ -93,12 +93,7 @@
 		return err
 	}
 
-<<<<<<< HEAD
-	// Check if CSAT has already been submitted (response timestamp exists)
-	if !csat.ResponseTimestamp.IsZero() {
-=======
 	if csat.Rating > 0 || !csat.ResponseTimestamp.IsZero() {
->>>>>>> 3d76cce6
 		return envelope.NewError(envelope.InputError, m.i18n.T("csat.alreadySubmitted"), nil)
 	}
 
