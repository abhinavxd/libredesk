--- conflicted
+++ resolved
@@ -64,12 +64,9 @@
 	GetUser                *sqlx.Stmt `query:"get-user"`
 	GetNotes               *sqlx.Stmt `query:"get-notes"`
 	GetNote                *sqlx.Stmt `query:"get-note"`
-<<<<<<< HEAD
 	GetUserByExternalID    *sqlx.Stmt `query:"get-user-by-external-id"`
 	GetAgentsCompact       *sqlx.Stmt `query:"get-agents-compact"`
-=======
 	GetUsersCompact        string     `query:"get-users-compact"`
->>>>>>> 3d76cce6
 	UpdateContact          *sqlx.Stmt `query:"update-contact"`
 	UpdateAgent            *sqlx.Stmt `query:"update-agent"`
 	UpdateCustomAttributes *sqlx.Stmt `query:"update-custom-attributes"`
@@ -122,7 +119,7 @@
 		u.lo.Error("error fetching user from db", "error", err)
 		return user, envelope.NewError(envelope.GeneralError, u.i18n.Ts("globals.messages.errorFetching", "name", "{globals.terms.user}"), nil)
 	}
-	if err := u.verifyPassword(password, user.Password.String); err != nil {
+	if err := u.verifyPassword(password, user.Password); err != nil {
 		return user, envelope.NewError(envelope.InputError, u.i18n.T("user.invalidEmailPassword"), nil)
 	}
 	return user, nil
