--- conflicted
+++ resolved
@@ -714,24 +714,16 @@
 		media = append(media, m)
 	}
 
-<<<<<<< HEAD
-	// Send reply to the created conversation.
-	if _, err := app.conversation.SendReply(media, req.InboxID, auser.ID, contact.ID, conversationUUID, req.Content, to, nil /**cc**/, nil /**bcc**/, map[string]any{} /**meta**/); err != nil {
-		// Delete the conversation if reply fails.
-		if err := app.conversation.DeleteConversation(conversationUUID); err != nil {
-			app.lo.Error("error deleting conversation", "error", err)
-=======
 	// Send initial message based on the initiator of conversation.
 	switch req.Initiator {
 	case umodels.UserTypeAgent:
 		// Queue reply.
-		if _, err := app.conversation.QueueReply(media, req.InboxID, auser.ID /**sender_id**/, conversationUUID, req.Content, to, nil /**cc**/, nil /**bcc**/, map[string]any{} /**meta**/); err != nil {
+		if _, err := app.conversation.QueueReply(media, req.InboxID, auser.ID /**sender_id**/, contact.ID, conversationUUID, req.Content, to, nil /**cc**/, nil /**bcc**/, map[string]any{} /**meta**/); err != nil {
 			// Delete the conversation if msg queue fails.
 			if err := app.conversation.DeleteConversation(conversationUUID); err != nil {
 				app.lo.Error("error deleting conversation", "error", err)
 			}
 			return sendErrorEnvelope(r, envelope.NewError(envelope.GeneralError, app.i18n.Ts("globals.messages.errorSending", "name", "{globals.terms.message}"), nil))
->>>>>>> 3d76cce6
 		}
 	case umodels.UserTypeContact:
 		// Create contact message.
