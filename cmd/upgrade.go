// Copyright Kailash Nadh (https://github.com/knadh/listmonk)
// SPDX-License-Identifier: AGPL-3.0
// Adapted from listmonk for Libredesk.

package main

import (
	"fmt"
	"log"
	"strings"

	"github.com/abhinavxd/libredesk/internal/dbutil"
	"github.com/abhinavxd/libredesk/internal/migrations"
	"github.com/jmoiron/sqlx"
	"github.com/knadh/koanf/v2"
	"github.com/knadh/stuffbin"
	"golang.org/x/mod/semver"
)

// migFunc represents a migration function for a particular version.
// fn (generally) executes database migrations and additionally
// takes the filesystem and config objects in case there are additional bits
// of logic to be performed before executing upgrades. fn is idempotent.
type migFunc struct {
	version string
	fn      func(*sqlx.DB, stuffbin.FileSystem, *koanf.Koanf) error
}

// migList is the list of available migList ordered by the semver.
// Each migration is a Go file in internal/migrations named after the semver.
// The functions are named as: v0.7.0 => migrations.V0_7_0() and are idempotent.
var migList = []migFunc{
	{"v0.3.0", migrations.V0_3_0},
	{"v0.4.0", migrations.V0_4_0},
	{"v0.5.0", migrations.V0_5_0},
	{"v0.6.0", migrations.V0_6_0},
	{"v0.7.0", migrations.V0_7_0},
<<<<<<< HEAD
	{"v0.8.0", migrations.V0_8_0},
=======
	{"v0.7.4", migrations.V0_7_4},
>>>>>>> 3d76cce6
}

// upgrade upgrades the database to the current version by running SQL migration files
// for all version from the last known version to the current one.
func upgrade(db *sqlx.DB, fs stuffbin.FileSystem, prompt bool) {
	if prompt {
		var ok string
		fmt.Printf("** IMPORTANT: Take a backup of the database before upgrading.\n")
		fmt.Print("continue (y/n)?  ")
		if _, err := fmt.Scanf("%s", &ok); err != nil {
			log.Fatalf("error reading value from terminal: %v", err)
		}
		if !strings.EqualFold(ok, "y") {
			fmt.Println("upgrade cancelled")
			return
		}
	}

	_, toRun, err := getPendingMigrations(db)
	if err != nil {
		log.Fatalf("error checking migrations: %v", err)
	}

	// No migrations to run.
	if len(toRun) == 0 {
		log.Printf("no upgrades to run. Database is up to date.")
		return
	}

	// Execute migrations in succession.
	for _, m := range toRun {
		log.Printf("running migration %s", m.version)
		if err := m.fn(db, fs, ko); err != nil {
			log.Fatalf("error running migration %s: %v", m.version, err)
		}

		// Record the migration version in the settings table. There was no
		// settings table until v0.7.0, so ignore the no-table errors.
		if err := recordMigrationVersion(m.version, db); err != nil {
			if dbutil.IsTableNotExistError(err) {
				continue
			}
			log.Fatalf("error recording migration version %s: %v", m.version, err)
		}
	}

	log.Printf("upgrade complete")
}

// getPendingMigrations gets the pending migrations by comparing the last
// recorded migration in the DB against all migrations listed in `migrations`.
func getPendingMigrations(db *sqlx.DB) (string, []migFunc, error) {
	lastVer, err := getLastMigrationVersion(db)
	if err != nil {
		return "", nil, err
	}

	// Iterate through the migration versions and get everything above the last
	// upgraded semver.
	var toRun []migFunc
	for i, m := range migList {
		if semver.Compare(m.version, lastVer) > 0 {
			toRun = migList[i:]
			break
		}
	}

	return lastVer, toRun, nil
}

// getLastMigrationVersion returns the last migration semver recorded in the DB.
// If there isn't any, `v0.0.0` is returned.
func getLastMigrationVersion(db *sqlx.DB) (string, error) {
	var v string
	if err := db.Get(&v, `
		SELECT COALESCE(
			(SELECT value->>-1 FROM settings WHERE key='migrations'),
		'v0.0.0')`); err != nil {
		if dbutil.IsTableNotExistError(err) {
			return "v0.0.0", nil
		}
		return v, err
	}
	return v, nil
}

// recordMigrationVersion inserts the given version (of DB migration) into the
// `migrations` array in the settings table.
func recordMigrationVersion(ver string, db *sqlx.DB) error {
	_, err := db.Exec(fmt.Sprintf(`INSERT INTO settings (key, value)
	VALUES('migrations', '["%s"]'::JSONB)
	ON CONFLICT (key) DO UPDATE SET value = settings.value || EXCLUDED.value`, ver))
	return err
}

// checkPendingUpgrade checks if the current database schema matches the expected binary version.
func checkPendingUpgrade(db *sqlx.DB) {
	lastVer, toRun, err := getPendingMigrations(db)
	if err != nil {
		log.Fatalf("error checking migrations: %v", err)
	}

	// No migrations to run.
	if len(toRun) == 0 {
		return
	}

	var vers []string
	for _, m := range toRun {
		vers = append(vers, m.version)
	}

	log.Fatalf(`there are %d pending database upgrade(s): %v. The last upgrade was %s. Backup the database and run libredesk --upgrade`,
		len(toRun), vers, lastVer)
}<|MERGE_RESOLUTION|>--- conflicted
+++ resolved
@@ -35,11 +35,8 @@
 	{"v0.5.0", migrations.V0_5_0},
 	{"v0.6.0", migrations.V0_6_0},
 	{"v0.7.0", migrations.V0_7_0},
-<<<<<<< HEAD
-	{"v0.8.0", migrations.V0_8_0},
-=======
 	{"v0.7.4", migrations.V0_7_4},
->>>>>>> 3d76cce6
+	{"v0.9.0", migrations.V0_9_0},
 }
 
 // upgrade upgrades the database to the current version by running SQL migration files
