--- conflicted
+++ resolved
@@ -36,11 +36,8 @@
 	{"v0.6.0", migrations.V0_6_0},
 	{"v0.7.0", migrations.V0_7_0},
 	{"v0.7.4", migrations.V0_7_4},
-<<<<<<< HEAD
 	{"v0.9.1", migrations.V0_9_1},
-=======
 	{"v0.8.5", migrations.V0_8_5},
->>>>>>> decbdaf0
 }
 
 // upgrade upgrades the database to the current version by running SQL migration files
