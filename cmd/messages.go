package main

import (
	"strconv"
	"strings"

	amodels "github.com/abhinavxd/libredesk/internal/auth/models"
<<<<<<< HEAD
=======
	authzModels "github.com/abhinavxd/libredesk/internal/authz/models"
>>>>>>> 3d76cce6
	cmodels "github.com/abhinavxd/libredesk/internal/conversation/models"
	"github.com/abhinavxd/libredesk/internal/envelope"
	medModels "github.com/abhinavxd/libredesk/internal/media/models"
	umodels "github.com/abhinavxd/libredesk/internal/user/models"
	"github.com/valyala/fasthttp"
	"github.com/zerodha/fastglue"
)

type messageReq struct {
	Attachments []int    `json:"attachments"`
	Message     string   `json:"message"`
	Private     bool     `json:"private"`
	To          []string `json:"to"`
	CC          []string `json:"cc"`
	BCC         []string `json:"bcc"`
	SenderType  string   `json:"sender_type"`
}

// handleGetMessages returns messages for a conversation.
func handleGetMessages(r *fastglue.Request) error {
	var (
		app         = r.Context.(*App)
		uuid        = r.RequestCtx.UserValue("uuid").(string)
		auser       = r.RequestCtx.UserValue("user").(amodels.User)
		page, _     = strconv.Atoi(string(r.RequestCtx.QueryArgs().Peek("page")))
		pageSize, _ = strconv.Atoi(string(r.RequestCtx.QueryArgs().Peek("page_size")))
		total       = 0
	)

	user, err := app.user.GetAgent(auser.ID, "")
	if err != nil {
		return sendErrorEnvelope(r, err)
	}

	// Check permission
	_, err = enforceConversationAccess(app, uuid, user)
	if err != nil {
		return sendErrorEnvelope(r, err)
	}

	messages, pageSize, err := app.conversation.GetConversationMessages(uuid, []string{cmodels.MessageIncoming, cmodels.MessageOutgoing, cmodels.MessageActivity}, nil, page, pageSize)
	if err != nil {
		return sendErrorEnvelope(r, err)
	}

	for i := range messages {
		total = messages[i].Total
		// Populate attachment URLs
		for j := range messages[i].Attachments {
			messages[i].Attachments[j].URL = app.media.GetURL(messages[i].Attachments[j].UUID)
		}
	}

	// Process CSAT status for all messages (will only affect CSAT messages)
	app.conversation.ProcessCSATStatus(messages)

	return r.SendEnvelope(envelope.PageResults{
		Total:      total,
		Results:    messages,
		Page:       page,
		PerPage:    pageSize,
		TotalPages: (total + pageSize - 1) / pageSize,
	})
}

// handleGetMessage fetches a single from DB using the uuid.
func handleGetMessage(r *fastglue.Request) error {
	var (
		app   = r.Context.(*App)
		uuid  = r.RequestCtx.UserValue("uuid").(string)
		cuuid = r.RequestCtx.UserValue("cuuid").(string)
		auser = r.RequestCtx.UserValue("user").(amodels.User)
	)
	user, err := app.user.GetAgent(auser.ID, "")
	if err != nil {
		return sendErrorEnvelope(r, err)
	}

	// Check permission
	_, err = enforceConversationAccess(app, cuuid, user)
	if err != nil {
		return sendErrorEnvelope(r, err)
	}

	message, err := app.conversation.GetMessage(uuid)
	if err != nil {
		return sendErrorEnvelope(r, err)
	}

	// Process CSAT status for the message (will only affect CSAT messages)
	messages := []cmodels.Message{message}
	app.conversation.ProcessCSATStatus(messages)
	message = messages[0]

	for j := range message.Attachments {
		message.Attachments[j].URL = app.media.GetURL(message.Attachments[j].UUID)
	}

	return r.SendEnvelope(message)
}

// handleRetryMessage changes message status to `pending`, so it's enqueued for sending.
func handleRetryMessage(r *fastglue.Request) error {
	var (
		app   = r.Context.(*App)
		uuid  = r.RequestCtx.UserValue("uuid").(string)
		cuuid = r.RequestCtx.UserValue("cuuid").(string)
		auser = r.RequestCtx.UserValue("user").(amodels.User)
	)

	user, err := app.user.GetAgent(auser.ID, "")
	if err != nil {
		return sendErrorEnvelope(r, err)
	}

	// Check permission
	_, err = enforceConversationAccess(app, cuuid, user)
	if err != nil {
		return sendErrorEnvelope(r, err)
	}

	if err = app.conversation.MarkMessageAsPending(uuid); err != nil {
		return sendErrorEnvelope(r, err)
	}
	return r.SendEnvelope(true)
}

// handleSendMessage sends a message in a conversation.
func handleSendMessage(r *fastglue.Request) error {
	var (
		app   = r.Context.(*App)
		auser = r.RequestCtx.UserValue("user").(amodels.User)
		cuuid = r.RequestCtx.UserValue("cuuid").(string)
		req   = messageReq{}
	)

	user, err := app.user.GetAgent(auser.ID, "")
	if err != nil {
		return sendErrorEnvelope(r, err)
	}

	// Check access to conversation.
	conv, err := enforceConversationAccess(app, cuuid, user)
	if err != nil {
		return sendErrorEnvelope(r, err)
	}

	if err := r.Decode(&req, "json"); err != nil {
		app.lo.Error("error unmarshalling message request", "error", err)
		return r.SendErrorEnvelope(fasthttp.StatusInternalServerError, app.i18n.Ts("globals.messages.errorParsing", "name", "{globals.terms.request}"), nil, envelope.InputError)
	}

<<<<<<< HEAD
	// Make sure the inbox is enabled.
	inbox, err := app.inbox.GetDBRecord(conv.InboxID)
	if err != nil {
		return sendErrorEnvelope(r, err)
	}
	if !inbox.Enabled {
		return r.SendErrorEnvelope(fasthttp.StatusBadRequest, app.i18n.Ts("globals.messages.disabled", "name", "{globals.terms.inbox}"), nil, envelope.InputError)
	}

	// Prepare attachments.
=======
	if req.SenderType != umodels.UserTypeAgent && req.SenderType != umodels.UserTypeContact {
		return r.SendErrorEnvelope(fasthttp.StatusBadRequest, app.i18n.Ts("globals.messages.invalid", "name", "`sender_type`"), nil, envelope.InputError)
	}

	// Contacts cannot send private messages
	if req.SenderType == umodels.UserTypeContact && req.Private {
		return r.SendErrorEnvelope(fasthttp.StatusBadRequest, app.i18n.T("globals.messages.badRequest"), nil, envelope.InputError)
	}

	// Check if user has permission to send messages as contact
	if req.SenderType == umodels.UserTypeContact {
		parts := strings.Split(authzModels.PermMessagesWriteAsContact, ":")
		if len(parts) != 2 {
			return sendErrorEnvelope(r, envelope.NewError(envelope.InputError, app.i18n.Ts("globals.messages.errorChecking", "name", "{globals.terms.permission}"), nil))
		}
		ok, err := app.authz.Enforce(user, parts[0], parts[1])
		if err != nil {
			return sendErrorEnvelope(r, envelope.NewError(envelope.InputError, app.i18n.Ts("globals.messages.errorChecking", "name", "{globals.terms.permission}"), nil))
		}
		if !ok {
			return r.SendErrorEnvelope(fasthttp.StatusForbidden, app.i18n.Ts("globals.messages.denied", "name", "{globals.terms.permission}"), nil, envelope.PermissionError)
		}
	}

	// Get media for all attachments.
>>>>>>> 3d76cce6
	var media = make([]medModels.Media, 0, len(req.Attachments))
	for _, id := range req.Attachments {
		m, err := app.media.Get(id, "")
		if err != nil {
			app.lo.Error("error fetching media", "error", err)
			return r.SendErrorEnvelope(fasthttp.StatusInternalServerError, app.i18n.Ts("globals.messages.errorFetching", "name", "{globals.terms.media}"), nil, envelope.GeneralError)
		}
		media = append(media, m)
	}

	// Create contact message.
	if req.SenderType == umodels.UserTypeContact {
		message, err := app.conversation.CreateContactMessage(media, int(conv.ContactID), cuuid, req.Message, cmodels.ContentTypeHTML)
		if err != nil {
			return sendErrorEnvelope(r, err)
		}
		return r.SendEnvelope(message)
	}

	// Send private note.
	if req.Private {
		message, err := app.conversation.SendPrivateNote(media, user.ID, cuuid, req.Message)
		if err != nil {
			return sendErrorEnvelope(r, err)
		}
		return r.SendEnvelope(message)
	}

<<<<<<< HEAD
	message, err := app.conversation.SendReply(media, conv.InboxID, user.ID, conv.ContactID, cuuid, req.Message, req.To, req.CC, req.BCC, map[string]any{} /**meta**/)
=======
	// Queue reply.
	message, err := app.conversation.QueueReply(media, conv.InboxID, user.ID, cuuid, req.Message, req.To, req.CC, req.BCC, map[string]any{} /**meta**/)
>>>>>>> 3d76cce6
	if err != nil {
		return sendErrorEnvelope(r, err)
	}
	return r.SendEnvelope(message)
}<|MERGE_RESOLUTION|>--- conflicted
+++ resolved
@@ -5,10 +5,7 @@
 	"strings"
 
 	amodels "github.com/abhinavxd/libredesk/internal/auth/models"
-<<<<<<< HEAD
-=======
 	authzModels "github.com/abhinavxd/libredesk/internal/authz/models"
->>>>>>> 3d76cce6
 	cmodels "github.com/abhinavxd/libredesk/internal/conversation/models"
 	"github.com/abhinavxd/libredesk/internal/envelope"
 	medModels "github.com/abhinavxd/libredesk/internal/media/models"
@@ -161,7 +158,6 @@
 		return r.SendErrorEnvelope(fasthttp.StatusInternalServerError, app.i18n.Ts("globals.messages.errorParsing", "name", "{globals.terms.request}"), nil, envelope.InputError)
 	}
 
-<<<<<<< HEAD
 	// Make sure the inbox is enabled.
 	inbox, err := app.inbox.GetDBRecord(conv.InboxID)
 	if err != nil {
@@ -172,7 +168,6 @@
 	}
 
 	// Prepare attachments.
-=======
 	if req.SenderType != umodels.UserTypeAgent && req.SenderType != umodels.UserTypeContact {
 		return r.SendErrorEnvelope(fasthttp.StatusBadRequest, app.i18n.Ts("globals.messages.invalid", "name", "`sender_type`"), nil, envelope.InputError)
 	}
@@ -198,7 +193,6 @@
 	}
 
 	// Get media for all attachments.
->>>>>>> 3d76cce6
 	var media = make([]medModels.Media, 0, len(req.Attachments))
 	for _, id := range req.Attachments {
 		m, err := app.media.Get(id, "")
@@ -227,12 +221,7 @@
 		return r.SendEnvelope(message)
 	}
 
-<<<<<<< HEAD
-	message, err := app.conversation.SendReply(media, conv.InboxID, user.ID, conv.ContactID, cuuid, req.Message, req.To, req.CC, req.BCC, map[string]any{} /**meta**/)
-=======
-	// Queue reply.
-	message, err := app.conversation.QueueReply(media, conv.InboxID, user.ID, cuuid, req.Message, req.To, req.CC, req.BCC, map[string]any{} /**meta**/)
->>>>>>> 3d76cce6
+	message, err := app.conversation.QueueReply(media, conv.InboxID, user.ID, conv.ContactID, cuuid, req.Message, req.To, req.CC, req.BCC, map[string]any{} /**meta**/)
 	if err != nil {
 		return sendErrorEnvelope(r, err)
 	}
