package main

import (
	"strconv"

	"github.com/abhinavxd/libredesk/internal/envelope"
	"github.com/valyala/fasthttp"
	"github.com/zerodha/fastglue"
)

<<<<<<< HEAD
type csatResponse struct {
	Rating   int    `json:"rating"`
	Feedback string `json:"feedback"`
}
=======
const (
	maxCsatFeedbackLength = 1000
)
>>>>>>> 3d76cce6

// handleShowCSAT renders the CSAT page for a given csat.
func handleShowCSAT(r *fastglue.Request) error {
	var (
		app  = r.Context.(*App)
		uuid = r.RequestCtx.UserValue("uuid").(string)
	)

	csat, err := app.csat.Get(uuid)
	if err != nil {
		return app.tmpl.RenderWebPage(r.RequestCtx, "error", map[string]interface{}{
			"Data": map[string]interface{}{
				"ErrorMessage": app.i18n.T("globals.messages.pageNotFound"),
			},
		})
	}

	if csat.ResponseTimestamp.Valid {
		return app.tmpl.RenderWebPage(r.RequestCtx, "info", map[string]interface{}{
			"Data": map[string]interface{}{
				"Title":   app.i18n.T("globals.messages.thankYou"),
				"Message": app.i18n.T("csat.thankYouMessage"),
			},
		})
	}

	conversation, err := app.conversation.GetConversation(csat.ConversationID, "")
	if err != nil {
		return app.tmpl.RenderWebPage(r.RequestCtx, "error", map[string]interface{}{
			"Data": map[string]interface{}{
				"ErrorMessage": app.i18n.T("globals.messages.pageNotFound"),
			},
		})
	}

	return app.tmpl.RenderWebPage(r.RequestCtx, "csat", map[string]interface{}{
		"Data": map[string]interface{}{
<<<<<<< HEAD
			"Title": "Rate your interaction with us",
=======
			"Title": app.i18n.T("csat.pageTitle"),
>>>>>>> 3d76cce6
			"CSAT": map[string]interface{}{
				"UUID": csat.UUID,
			},
			"Conversation": map[string]interface{}{
				"Subject":         conversation.Subject.String,
				"ReferenceNumber": conversation.ReferenceNumber,
			},
		},
	})
}

// handleUpdateCSATResponse updates the CSAT response for a given csat.
func handleUpdateCSATResponse(r *fastglue.Request) error {
	var (
		app      = r.Context.(*App)
		uuid     = r.RequestCtx.UserValue("uuid").(string)
		rating   = r.RequestCtx.FormValue("rating")
		feedback = string(r.RequestCtx.FormValue("feedback"))
	)

	ratingI, err := strconv.Atoi(string(rating))
	if err != nil {
		return app.tmpl.RenderWebPage(r.RequestCtx, "error", map[string]interface{}{
			"Data": map[string]interface{}{
				"ErrorMessage": app.i18n.T("globals.messages.somethingWentWrong"),
			},
		})
	}

	if ratingI < 0 || ratingI > 5 {
		return app.tmpl.RenderWebPage(r.RequestCtx, "error", map[string]interface{}{
			"Data": map[string]interface{}{
				"ErrorMessage": app.i18n.T("globals.messages.somethingWentWrong"),
			},
		})
	}

	if uuid == "" {
		return app.tmpl.RenderWebPage(r.RequestCtx, "error", map[string]interface{}{
			"Data": map[string]interface{}{
				"ErrorMessage": app.i18n.T("globals.messages.somethingWentWrong"),
			},
		})
	}

	// Trim feedback if it exceeds max length
	if len(feedback) > maxCsatFeedbackLength {
		feedback = feedback[:maxCsatFeedbackLength]
	}

	if err := app.csat.UpdateResponse(uuid, ratingI, feedback); err != nil {
		return app.tmpl.RenderWebPage(r.RequestCtx, "error", map[string]interface{}{
			"Data": map[string]interface{}{
				"ErrorMessage": err.Error(),
			},
		})
	}

	return app.tmpl.RenderWebPage(r.RequestCtx, "info", map[string]interface{}{
		"Data": map[string]interface{}{
			"Title":   app.i18n.T("globals.messages.thankYou"),
			"Message": app.i18n.T("csat.thankYouMessage"),
		},
	})
}

// handleSubmitCSATResponse handles CSAT response submission from the widget API.
func handleSubmitCSATResponse(r *fastglue.Request) error {
	var (
		app  = r.Context.(*App)
		uuid = r.RequestCtx.UserValue("uuid").(string)
		req  = csatResponse{}
	)

	if err := r.Decode(&req, "json"); err != nil {
		return r.SendErrorEnvelope(fasthttp.StatusBadRequest, "Invalid JSON", nil, envelope.InputError)
	}

	if req.Rating < 0 || req.Rating > 5 {
		return r.SendErrorEnvelope(fasthttp.StatusBadRequest, "Rating must be between 0 and 5 (0 means no rating)", nil, envelope.InputError)
	}

	// At least one of rating or feedback must be provided
	if req.Rating == 0 && req.Feedback == "" {
		return r.SendErrorEnvelope(fasthttp.StatusBadRequest, "Either rating or feedback must be provided", nil, envelope.InputError)
	}

	if uuid == "" {
		return r.SendErrorEnvelope(fasthttp.StatusBadRequest, "Invalid UUID", nil, envelope.InputError)
	}

	// Update CSAT response
	if err := app.csat.UpdateResponse(uuid, req.Rating, req.Feedback); err != nil {
		return sendErrorEnvelope(r, err)
	}

	return r.SendEnvelope(true)
}<|MERGE_RESOLUTION|>--- conflicted
+++ resolved
@@ -8,16 +8,13 @@
 	"github.com/zerodha/fastglue"
 )
 
-<<<<<<< HEAD
 type csatResponse struct {
 	Rating   int    `json:"rating"`
 	Feedback string `json:"feedback"`
 }
-=======
 const (
 	maxCsatFeedbackLength = 1000
 )
->>>>>>> 3d76cce6
 
 // handleShowCSAT renders the CSAT page for a given csat.
 func handleShowCSAT(r *fastglue.Request) error {
@@ -55,11 +52,7 @@
 
 	return app.tmpl.RenderWebPage(r.RequestCtx, "csat", map[string]interface{}{
 		"Data": map[string]interface{}{
-<<<<<<< HEAD
-			"Title": "Rate your interaction with us",
-=======
 			"Title": app.i18n.T("csat.pageTitle"),
->>>>>>> 3d76cce6
 			"CSAT": map[string]interface{}{
 				"UUID": csat.UUID,
 			},
